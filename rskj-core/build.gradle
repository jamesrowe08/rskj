import java.util.jar.JarEntry
import java.util.jar.JarFile
import java.util.jar.JarOutputStream

plugins {
    id 'application'
}

apply plugin: 'maven'
apply plugin: 'jacoco'

test {
    beforeTest { descriptor ->
        logger.lifecycle("Running test: ${descriptor}")
    }

    jvmArgs '-Xss32m', '-Xmx3G'

    testLogging {
        events "failed"
        exceptionFormat "short"
    }
    finalizedBy jacocoTestReport
}

jacocoTestReport {
    reports {
        xml.enabled true
    }
}

tasks.withType(Javadoc) {
    options.addStringOption('Xdoclint:none', '-quiet')
}

repositories {
    mavenCentral()
    jcenter()
    maven {
        url "https://deps.rsklabs.io"
    }
}

sourceCompatibility = 1.8

mainClassName = 'co.rsk.Start'
applicationDefaultJvmArgs = ["-server", "-Xss32m", "-Xms3G", "-XX:+UseCompressedOops", "-XX:-OmitStackTraceInFastThrow"]

tasks.withType(JavaCompile){
    options.warnings = false
    options.encoding = 'UTF-8'
    options.compilerArgs << '-XDignore.symbol.file'
}

tasks.withType(AbstractArchiveTask) {
    preserveFileTimestamps = false
    reproducibleFileOrder = true
}

ext {
    slf4jVersion = '1.7.25'
    leveldbVersion = '0.9'
    junitVersion = '4.12'
    mockitoVersion = '2.23.4'
    powermockitoVersion = '2.0.2'
    rskLllVersion = '0.0.2'
    logbackVersion = '1.2.2'
    bitcoinjVersion = '0.14.4-rsk-9'
    nettyVersion = '4.0.56.Final'
    nativeLibrary = '1.2.0'
}

dependencies {
    implementation "com.madgag.spongycastle:core:1.52.0.0"
    implementation "io.netty:netty-codec-http:$nettyVersion"
    implementation "org.bouncycastle:bclcrypto-jdk15on:1.59"
    implementation "org.iq80.leveldb:leveldb:${leveldbVersion}"
    implementation "org.fusesource.leveldbjni:leveldbjni:1.8"
    implementation "org.ethereum:leveldbjni-all:1.18.3"
    implementation "org.slf4j:slf4j-api:${slf4jVersion}"
    implementation "com.fasterxml.jackson.core:jackson-databind:2.8.7"
    implementation "org.apache.commons:commons-lang3:3.5"
    implementation "com.typesafe:config:1.3.3"
    implementation "org.mapdb:mapdb:2.0-beta13"
    implementation "co.rsk.bitcoinj:bitcoinj-thin:${bitcoinjVersion}"
    implementation 'com.github.briandilley.jsonrpc4j:jsonrpc4j:1.5.1'
<<<<<<< HEAD
    implementation 'co.rsk:native:1.0.1'
=======
>>>>>>> 5d4ad5c9
    implementation 'com.sun.xml.ws:jaxws-rt:2.3.3'
    implementation "co.rsk:native:${nativeLibrary}"

    runtimeOnly "org.slf4j:log4j-over-slf4j:${slf4jVersion}"
    runtimeOnly "ch.qos.logback:logback-classic:${logbackVersion}"
    runtimeOnly "ch.qos.logback:logback-core:${logbackVersion}"

    testImplementation "com.googlecode.json-simple:json-simple:1.1.1"
    testImplementation "junit:junit:${junitVersion}"
    testImplementation "org.mockito:mockito-core:${mockitoVersion}"
    testImplementation "org.powermock:powermock-module-junit4:${powermockitoVersion}"
    testImplementation "org.powermock:powermock-api-mockito2:${powermockitoVersion}"
    testImplementation "co.rsk:lll-compiler:${rskLllVersion}"
    testImplementation "org.awaitility:awaitility:3.0.0"
    testImplementation 'commons-io:commons-io:2.5'
    testImplementation 'commons-codec:commons-codec:1.10'
    testImplementation 'com.squareup.okhttp:okhttp-ws:2.7.2'
}

javadoc {
    options.author = true
    options.header = "RskJ"
    options.addStringOption('-quiet')
    options.encoding = "UTF-8"
}

def generatedResources = "$buildDir/generated-resources"
sourceSets {
    main {
        resources {
            srcDirs += generatedResources
        }
    }
}

task generateResources {
    doLast {
        mkdir generatedResources
        def generated = new File(generatedResources, 'build-info.properties')
        def commitHash = gitCommitHash()
        def currentBranch = gitCurrentBranch()
        generated.text = """
build.hash=$commitHash
build.branch=$currentBranch
"""
    }
}

tasks.withType(Jar) {
    preserveFileTimestamps = false
    reproducibleFileOrder = true
    dirMode = 0775
    fileMode = 0664
    doLast {
        stripJar(outputs.files.singleFile)
    }
}

task sourcesJar(type: Jar, dependsOn: classes) {
    classifier = 'sources'
    from sourceSets.main.allSource
}

task javadocJar(type: Jar) {
    classifier = "javadoc"
    from javadoc
}

jar {
    def commitHash = gitCommitHash()
    def currentBranch = gitCurrentBranch()
    manifest {
        attributes  'Git-Commit': commitHash,
                    'Git-Branch': currentBranch
    }
    from sourceSets.main.output.classesDirs
    from sourceSets.main.output.resourcesDir
    from generatedResources
}

task generatePom(dependsOn: jar) {
    def jarName = jar.outputs.files.singleFile.name
    def pomFile = "$libsDir/${jarName.take(jarName.lastIndexOf('.'))}.pom"
    ext.file = new File(pomFile)
    doLast {
        pom {
            project {
                groupId project.group
                artifactId project.name
                version project.version

                licenses {
                    license {
                        name 'GNU General Public License (GPL) version 3.0'
                        url 'http://www.gnu.org/licenses/gpl-3.0.txt'
                        distribution 'repo'
                    }
                }
            }
        }.writeTo(pomFile)
    }
}

task fatJar(type: Jar, dependsOn: jar) {
    manifest {
        attributes 'Main-Class': "$mainClassName"
    }
    exclude "META-INF/*.SF", "META-INF/*.DSA", "META-INF/*.RSA"
    classifier = 'all'
    from { configurations.runtimeClasspath.collect { it.isDirectory() ? it : zipTree(it) } }
    with jar
}

tasks.withType(Tar) {
    compression = Compression.GZIP
    extension = 'tar.gz'
}

artifacts {
    archives sourcesJar
    archives javadocJar
    archives jar
    archives(generatePom.file) {
        type 'text'
        builtBy generatePom
    }
    archives fatJar
    archives distTar
}

def gitCurrentBranch() {
    def process = "git rev-parse --abbrev-ref HEAD".execute()
    return process.text.trim()
}

def gitCommitHash() {
    def process = "git rev-parse --short HEAD".execute()
    return process.text.trim()
}

def gitDateHash() {
    def process = "git show -s --format=%ct ${gitCommitHash()}".execute()
    return process.text.toLong()
}

def stripJar(File originalFile) {
    def constantTimeForZipEntries = new GregorianCalendar(1980, Calendar.FEBRUARY, 1, 0, 0, 0).timeInMillis
    def reproducibleFile = File.createTempFile("temp", ".tmp")
    reproducibleFile.withOutputStream { fout ->
        def out = new JarOutputStream(fout)
        def jf = new JarFile(originalFile)
        jf.entries().unique {it.name}.sort {it.name}.each {
            def copy = new JarEntry(it.name)
            copy.time = constantTimeForZipEntries
            out.putNextEntry(copy)
            out << jf.getInputStream(it)
        }
        out.finish()
    }
    reproducibleFile.renameTo originalFile
}<|MERGE_RESOLUTION|>--- conflicted
+++ resolved
@@ -84,10 +84,6 @@
     implementation "org.mapdb:mapdb:2.0-beta13"
     implementation "co.rsk.bitcoinj:bitcoinj-thin:${bitcoinjVersion}"
     implementation 'com.github.briandilley.jsonrpc4j:jsonrpc4j:1.5.1'
-<<<<<<< HEAD
-    implementation 'co.rsk:native:1.0.1'
-=======
->>>>>>> 5d4ad5c9
     implementation 'com.sun.xml.ws:jaxws-rt:2.3.3'
     implementation "co.rsk:native:${nativeLibrary}"
 
