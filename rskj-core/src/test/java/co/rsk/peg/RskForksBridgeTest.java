/*
 * This file is part of RskJ
 * Copyright (C) 2017 RSK Labs Ltd.
 *
 * This program is free software: you can redistribute it and/or modify
 * it under the terms of the GNU Lesser General Public License as published by
 * the Free Software Foundation, either version 3 of the License, or
 * (at your option) any later version.
 *
 * This program is distributed in the hope that it will be useful,
 * but WITHOUT ANY WARRANTY; without even the implied warranty of
 * MERCHANTABILITY or FITNESS FOR A PARTICULAR PURPOSE. See the
 * GNU Lesser General Public License for more details.
 *
 * You should have received a copy of the GNU Lesser General Public License
 * along with this program. If not, see <http://www.gnu.org/licenses/>.
 */

package co.rsk.peg;

import co.rsk.config.RskSystemProperties;
import co.rsk.core.bc.BlockChainImpl;
import co.rsk.test.builders.BlockBuilder;
import org.ethereum.util.BIUtil;
import org.spongycastle.util.encoders.Hex;
import co.rsk.test.World;
import co.rsk.bitcoinj.core.Address;
import co.rsk.bitcoinj.core.AddressFormatException;
import co.rsk.bitcoinj.params.RegTestParams;
import org.ethereum.config.BlockchainNetConfig;
import org.ethereum.config.blockchain.RegTestConfig;
import org.ethereum.core.*;
import org.ethereum.crypto.ECKey;
import org.ethereum.vm.PrecompiledContracts;
import org.ethereum.vm.program.ProgramResult;
import org.ethereum.vm.program.invoke.ProgramInvokeFactoryImpl;
import org.junit.*;

import java.io.ByteArrayInputStream;
import java.io.IOException;
import java.io.ObjectInputStream;
import java.math.BigInteger;
import java.util.ArrayList;
import java.util.Arrays;
import java.util.List;

public class RskForksBridgeTest {
    private static BlockchainNetConfig blockchainNetConfigOriginal;

    @BeforeClass
    public static void setUpBeforeClass() throws Exception {
        blockchainNetConfigOriginal = RskSystemProperties.CONFIG.getBlockchainConfig();
        RskSystemProperties.CONFIG.setBlockchainConfig(new RegTestConfig());
    }

    @AfterClass
    public static void tearDownAfterClass() throws Exception {
        RskSystemProperties.CONFIG.setBlockchainConfig(blockchainNetConfigOriginal);
    }


    private Repository repository;
    private ECKey keyHoldingRSKs;
    private Genesis genesis;
    private BlockChainImpl blockChain;
    private Block blockBase;

    @Before
    public void before() throws IOException, ClassNotFoundException {
        World world = new World();
        blockChain = world.getBlockChain();
        repository = blockChain.getRepository();

        genesis = (Genesis)blockChain.getBestBlock();
        keyHoldingRSKs = new ECKey();
        BigInteger balance = new BigInteger("10000000000000000000");
        repository.addBalance(keyHoldingRSKs.getAddress(), balance);
        genesis.setStateRoot(repository.getRoot());
        genesis.flushRLP();

        blockChain.getBlockStore().saveBlock(genesis, genesis.getCumulativeDifficulty(), true);

        Transaction receiveHeadersTx = buildReceiveHeadersTx();
        Transaction registerBtctransactionTx = buildRegisterBtcTransactionTx();
        blockBase = buildBlock(genesis, receiveHeadersTx, registerBtctransactionTx);
        Assert.assertEquals(ImportResult.IMPORTED_BEST, blockChain.tryToConnect(blockBase));
    }

    @Test
    public void testNoFork() throws Exception {
        Transaction releaseTx = buildReleaseTx();
        Block blockB1 = buildBlock(blockBase, releaseTx);
        Assert.assertEquals(ImportResult.IMPORTED_BEST, blockChain.tryToConnect(blockB1));
        assertReleaseTransactionState(ReleaseTransactionState.WAITING_FOR_CONFIRMATIONS);

        Block blockB2 = buildBlock(blockB1);
        Assert.assertEquals(ImportResult.IMPORTED_BEST, blockChain.tryToConnect(blockB2));
        assertReleaseTransactionState(ReleaseTransactionState.WAITING_FOR_CONFIRMATIONS);

        Transaction updateCollectionsTx = buildUpdateCollectionsTx();
        Block blockB3 = buildBlock(blockB2, updateCollectionsTx);
        Assert.assertEquals(ImportResult.IMPORTED_BEST, blockChain.tryToConnect(blockB3));
        assertReleaseTransactionState(ReleaseTransactionState.WAITING_FOR_SIGNATURES);
    }

    @Test
    public void testLosingForkBuiltFirst() throws Exception {
        Transaction releaseTx = buildReleaseTx();

        Block blockA1 = buildBlock(blockBase, 4l);
        Assert.assertEquals(ImportResult.IMPORTED_BEST, blockChain.tryToConnect(blockA1));
        assertReleaseTransactionState(ReleaseTransactionState.NO_TX);

        Block blockA2 = buildBlock(blockA1, 6l, releaseTx);
        Assert.assertEquals(ImportResult.IMPORTED_BEST, blockChain.tryToConnect(blockA2));
        assertReleaseTransactionState(ReleaseTransactionState.WAITING_FOR_CONFIRMATIONS);

        Block blockB1 = buildBlock(blockBase, 1l, releaseTx);
        Assert.assertEquals(ImportResult.IMPORTED_NOT_BEST, blockChain.tryToConnect(blockB1));
        assertReleaseTransactionState(ReleaseTransactionState.WAITING_FOR_CONFIRMATIONS);

        Block blockB2 = buildBlock(blockB1, 2l);
        Assert.assertEquals(ImportResult.IMPORTED_NOT_BEST, blockChain.tryToConnect(blockB2));
        assertReleaseTransactionState(ReleaseTransactionState.WAITING_FOR_CONFIRMATIONS);

        Transaction updateCollectionsTx = buildUpdateCollectionsTx();
        Block blockB3 = buildBlock(blockB2, 10l, updateCollectionsTx);
        Assert.assertEquals(ImportResult.IMPORTED_BEST, blockChain.tryToConnect(blockB3));
        assertReleaseTransactionState(ReleaseTransactionState.WAITING_FOR_SIGNATURES);
    }


    @Test
    public void testWinningForkBuiltFirst() throws Exception {
        Transaction releaseTx = buildReleaseTx();

        Block blockB1 = buildBlock(blockBase, releaseTx);
        Assert.assertEquals(ImportResult.IMPORTED_BEST, blockChain.tryToConnect(blockB1));
        assertReleaseTransactionState(ReleaseTransactionState.WAITING_FOR_CONFIRMATIONS);

        Block blockB2 = buildBlock(blockB1,6l);
        Assert.assertEquals(ImportResult.IMPORTED_BEST, blockChain.tryToConnect(blockB2));
        assertReleaseTransactionState(ReleaseTransactionState.WAITING_FOR_CONFIRMATIONS);

        Block blockA1 = buildBlock(blockBase,1);
        Assert.assertEquals(ImportResult.IMPORTED_NOT_BEST, blockChain.tryToConnect(blockA1));
        assertReleaseTransactionState(ReleaseTransactionState.WAITING_FOR_CONFIRMATIONS);

        Block blockA2 = buildBlock(blockA1,1, releaseTx);
        Assert.assertEquals(ImportResult.IMPORTED_NOT_BEST, blockChain.tryToConnect(blockA2));
        assertReleaseTransactionState(ReleaseTransactionState.WAITING_FOR_CONFIRMATIONS);

        Transaction updateCollectionsTx = buildUpdateCollectionsTx();
        Block blockB3 = buildBlock(blockB2,12, updateCollectionsTx);
        Assert.assertEquals(ImportResult.IMPORTED_BEST, blockChain.tryToConnect(blockB3));
        assertReleaseTransactionState(ReleaseTransactionState.WAITING_FOR_SIGNATURES);
    }

    @Test
    public void testReleaseTxJustInLoosingFork() throws Exception {
        Transaction releaseTx = buildReleaseTx();

        Block blockA1 = buildBlock(blockBase, releaseTx);
        Assert.assertEquals(ImportResult.IMPORTED_BEST, blockChain.tryToConnect(blockA1));
        assertReleaseTransactionState(ReleaseTransactionState.WAITING_FOR_CONFIRMATIONS);

        Block blockA2 = buildBlock(blockA1,3);
        Assert.assertEquals(ImportResult.IMPORTED_BEST, blockChain.tryToConnect(blockA2));
        assertReleaseTransactionState(ReleaseTransactionState.WAITING_FOR_CONFIRMATIONS);

        Block blockB1 = buildBlock(blockBase,2);
        Assert.assertEquals(ImportResult.IMPORTED_NOT_BEST, blockChain.tryToConnect(blockB1));
        assertReleaseTransactionState(ReleaseTransactionState.WAITING_FOR_CONFIRMATIONS);

        Block blockB2 = buildBlock(blockB1,1);
        Assert.assertEquals(ImportResult.IMPORTED_NOT_BEST, blockChain.tryToConnect(blockB2));
        assertReleaseTransactionState(ReleaseTransactionState.WAITING_FOR_CONFIRMATIONS);

        Transaction updateCollectionsTx = buildUpdateCollectionsTx();
        Block blockB3 = buildBlock(blockB2,6l, updateCollectionsTx);
        Assert.assertEquals(ImportResult.IMPORTED_BEST, blockChain.tryToConnect(blockB3));
        assertReleaseTransactionState(ReleaseTransactionState.NO_TX);
    }


    @Test
    public void testReleaseTxJustInWinningFork() throws Exception {
        Transaction releaseTx = buildReleaseTx();

        Block blockA1 = buildBlock(blockBase, 4l);
        Assert.assertEquals(ImportResult.IMPORTED_BEST, blockChain.tryToConnect(blockA1));
        assertReleaseTransactionState(ReleaseTransactionState.NO_TX);

        Block blockA2 = buildBlock(blockA1, 5l);
        Assert.assertEquals(ImportResult.IMPORTED_BEST, blockChain.tryToConnect(blockA2));
        assertReleaseTransactionState(ReleaseTransactionState.NO_TX);

        Block blockB1 = buildBlock(blockBase, 1l, releaseTx);
        Assert.assertEquals(ImportResult.IMPORTED_NOT_BEST, blockChain.tryToConnect(blockB1));
        assertReleaseTransactionState(ReleaseTransactionState.NO_TX);

        Block blockB2 = buildBlock(blockB1, 1l);
        Assert.assertEquals(ImportResult.IMPORTED_NOT_BEST, blockChain.tryToConnect(blockB2));
        assertReleaseTransactionState(ReleaseTransactionState.NO_TX);

        Transaction updateCollectionsTx = buildUpdateCollectionsTx();
        Block blockB3 = buildBlock(blockB2, 10l, updateCollectionsTx);
        Assert.assertEquals(ImportResult.IMPORTED_BEST, blockChain.tryToConnect(blockB3));
        assertReleaseTransactionState(ReleaseTransactionState.WAITING_FOR_SIGNATURES);
    }



    private Block buildBlock(Block parent, long difficulty) {
        World world = new World(blockChain, genesis);
        BlockBuilder blockBuilder = new BlockBuilder(world).difficulty(difficulty).parent(parent);
        return blockBuilder.build();
    }

    private Block buildBlock(Block parent, Transaction ... txs) {
        return buildBlock(parent, ByteUtil.bytesToBigInteger(parent.getDifficulty()).longValue(), txs);
    }

    private Block buildBlock(Block parent, long difficulty, Transaction ... txs) {
        List<Transaction> txList = Arrays.asList(txs);
        World world = new World(blockChain, genesis);
<<<<<<< HEAD
        BlockBuilder blockBuilder = new BlockBuilder(world).difficulty(difficulty).parent(parent).transactions(txList).uncles(new ArrayList<>());
=======
        BlockBuilder blockBuilder = new BlockBuilder(world).difficulty(BIUtil.toBI(parent.getDifficulty()).longValue()).parent(parent).transactions(txList).uncles(new ArrayList<>());
>>>>>>> 899b4f40
        return blockBuilder.build();
    }


    private Transaction buildReceiveHeadersTx() throws IOException, ClassNotFoundException {
        String headers = "aced0005757200135b4c6a6176612e6c616e672e4f626a6563743b90ce589f1073296c02000078700000006e757200025b42acf317f8060854e00200007870000000510300000006226e46111a0b59caaf126043eb5bbf28c34f3a5e332a1fc7b2b73cf188910fcb7ce5d0da9e660ea5e3032e281ac765ff4b13a944da0140b9bdca24e24f5090d861f156ffff7f2000000000007571007e000200000051030000006983fa12616141cb901b95149e0143863fb5d4044ca3017c84c43ba7be3f526cb5a2bccd28736bdfed3692fc905a7f2b44c09af87f1c4f9d7b22105573689d22d961f156ffff7f2000000000007571007e00020000005103000000a9941216a156561e4cd04e030a45da5b9630ddfa42172983b6f9da3f88033b191f7ea963a0f22a270a3574c9ed734f45b5b6d466131e6e870dafcdba8dddf52bd961f156ffff7f2003000000007571007e00020000005103000000ce0d1473fe9bf73fc1757959bc8d9dbf8f5ade233def622cae78447a3a289945820e6fed0387d362c98439dd5d68ee4f6fd9bebe6c1b97f6c9136c4818baa689da61f156ffff7f2001000000007571007e000200000051030000008216549fbc5cfc04dacd371971958e6deef912a5a30ad70c67d3093153ca7855ba3b9c07d88687abae9fe34c73bddc14dfb55cba454a8c7c359b774a158400dada61f156ffff7f2001000000007571007e0002000000510300000094da76181e31cf085bd69ac70b120e258222ca5cf9b9d5841ea3d716708ef63b19d74e636f3dac921a64ef794ccabe36374f609a3b8faab4368f30d50a7f5825da61f156ffff7f2001000000007571007e00020000005103000000b7c6355d5a897f674426dc760c0f81cf96bd408080043f35afd757c1fa9b247f4a42d428a651d88522419491e7b6f3a055440daa7096bc50ac841da3c56a0ff7da61f156ffff7f2000000000007571007e0002000000510300000086ed0432e702046eb86928a31350d49c336e5f78a084aaa76e7a43623145af167d0d854494d7316867e2acc8b83a373ab488798e013e21867a02542d0bc0d65cdb61f156ffff7f2001000000007571007e00020000005103000000e14d679c6acf8686d8bd3a7869815f47553857263bd665a5e7afa9b97c0a8b36065a91ceb292932dc89f1437f94f263b4dcc849653380c85e37983cbe9e2917bdb61f156ffff7f2001000000007571007e000200000051030000009100ccf9a455dbeef55e2f8fc6cd41a1ec24cba64a89fb05b7f32fa6ecfaa87bdba893c6d0404c477520022db6b1812385a587fff74a93b2cdd65792b985573ddb61f156ffff7f2001000000007571007e000200000051030000000a5e8be74f5ae29cad4683377f653cc233e7511e103dfa6d5cf3329c753b0d46a498ac41bade08b809e096302be853c9271606aada49453629915960eac3e68edb61f156ffff7f2000000000007571007e00020000005103000000b15247c02a8f7c707390b3afba2a9d634a82fec25c148da8698a01e8853aed6aa3aa8b85093f35afb74f6870e4bce8aa86301fb2e2b7b5cd308591c2e9c83450db61f156ffff7f2001000000007571007e00020000005103000000325bbb7d915ef7cfaede9ab8db1c3354cd20ab8ae08a60f9742a04584feeca3eb35a0a5e570bc4b35dad26a3a3640194eb7545df266a2d9056b8bffc3c9f995ddb61f156ffff7f2000000000007571007e00020000005103000000fa393c1a27a1ee1c2d8011f3d260e67527ec3c7c23bb1c39964d7dd3471a4b19d03fb162dd64a151c087f3bdd03d53dcc48b4b7fdaf249414c488de53fdcc8a1dc61f156ffff7f2001000000007571007e000200000051030000000010f91e6edce419aa5e4fa27745d0729b461f60ab90f19d2cb378e0c7460f04105692cb1b07fb6d12da26ad5ad340d3643f8b82501c0cace385de0e562c3b7bdc61f156ffff7f2005000000007571007e0002000000510300000048615dc57d9e9bc664d4ae05175a8ea86685311491f5697055e18e5a00f54541ea9aed89fd9d764bf71c6b66e697c751da87317f184efae08fda79a73351dab5dc61f156ffff7f2002000000007571007e00020000005103000000d5a06c28021993d21a497ec6d6473901679fd3b4e6e99eeba9a6790a678b501b16a39524f5ad49046fe45b29d56e832508ea3f8f51a6f5804c17d89d38949dc3dc61f156ffff7f2000000000007571007e00020000005103000000b903ccbb3cf953314af1772a8275fac82e81aa7dafca1f807a0f5a26d8f0896534319fc6586bc50c42cd938bb1f7c523a30df44d790b774d3f336384084216a5dc61f156ffff7f2000000000007571007e00020000005103000000f464af7712a449b927bba9bb373507f3aac3ecee79a00d91c9d89b76df98be1f05709404718dd138c79cc0159a84a14388449bb657526d58159e07f7df02f2fbdc61f156ffff7f2004000000007571007e000200000051030000009a95a4772f4821a8561082f14a18591ff8b10512dc9ebb78e57a28877b0e22705893d4e79d714af298b231935cebb47e2ee480c74cded044966568bb529e8a95dd61f156ffff7f2005000000007571007e0002000000510300000029f92704f9455140f0ceabf1e772de09b37dea7b5a9f2f68bb68745db29b3547d218f0755c0fb782ab4d1e62903ddcf5c7c90335600587f1666f11fe4fb9b97edd61f156ffff7f2000000000007571007e00020000005103000000bc49732f16595d8e4165b6d56cead6e447b2e165987f98f9605c184467a6c04ab3e7598636b66ccdd6650ab9f45a066d430f73572dabe033eba155a3b70d866cdd61f156ffff7f2002000000007571007e00020000005103000000e50297a6a0e50d32b4d17479bffed65a504c416e3c2aa984e9b72408c8077017176f58d1f847fceb6fcf7041fcb21c5d54ea5c1ed39aa1294f36c2a409cccd72dd61f156ffff7f2002000000007571007e00020000005103000000cc624db3560c88e23e870712bbc692a4fe68baf91d87a3b33bd2d8cb2a46584211854ef542e4a234eef6ca89fa938934ba500d9cc79523b9944ed5975ef875c8dd61f156ffff7f2001000000007571007e00020000005103000000bb353711a51bbfb909987164f1a29ef23becbed3ecd5c5398050a16fae6c9f398a7bfd2e664e4aaa31afce39f92e6624eea497be4e61b8f39da17c5aec0299b1dd61f156ffff7f2001000000007571007e000200000051030000001cd16897dfb4edff3d6cb6991de07791af0c1f622e7f9ddf219190cedf12c6752403b6c3ba9314597cc685f441e01f5ff8f767a8a3c68272c9300cf227506358de61f156ffff7f2003000000007571007e000200000051030000009f22f0784b8cfebde833ad5f946b8cd6e1afed4f1effe2263870a4877fc4740ef9892510cfd1aea4b1a8b7ebe3656e3ccfc6d08af0b3fbfdaeb13484fc25c241de61f156ffff7f2000000000007571007e000200000051030000002f994d46eb87a3f1f5ca1480cc5672a7d4b4d112c515fae8bd6e035bead83c64a60a25bee417bc21e6338f7361d51b5740c1973d849dafa97d29a13fe2cd6971de61f156ffff7f2002000000007571007e00020000005103000000f4bdb805a278b9d31112aa0129b7f137d3902ed9f6cc4fa5d42695cbb99aac3a1f38e42f64fd67a4a7865f2f138a6a0389d2d4aefab72ee9221a3f5241746930de61f156ffff7f2000000000007571007e000200000051030000000c56330f6830a7e6daf768bd8201a4ddf2d32b5eb64b1bb4903382468031cf68f862f539a796e91f5606225b18b508d4f469fde68158a0a62e84bc1753ded511de61f156ffff7f2000000000007571007e00020000005103000000720c3cd300cede7e23f3f070b1e8c81bc7cf6dd0ab7424ad28082fcdb8fa0f4be8d5822aa8cb4cf6ee46ac86ed484ca0f870bdc7acce26e1b69df877a66bb31fde61f156ffff7f2002000000007571007e00020000005103000000c8970ef6b254ced2a19a2bd24b57350adb4ef8c2ab24811d85e240ec909bfe042b8a1e61bee737988fa1c9dbd4857ed54c6ebfbbe242dc937590613e63643228df61f156ffff7f2001000000007571007e00020000005103000000916d0cbb4d611277966289e42b6310323fd684300120ea7b8d8ca40e490de838b09ceca193791a6b622d10a1f04ecb34764feb90420433013148d63a80670e0adf61f156ffff7f2003000000007571007e000200000051030000005efe665770cc6f3fc616c50ceb2a1f16c46fe8d51ba1a7d60232aeb8b5e4923ee5e9bdb2d123671965f1d447cb47d4f87f6a3729f8d4dd2cdd756f9924927bc0df61f156ffff7f2001000000007571007e000200000051030000006913e87d9e42e8f95fc59434b7ca4c1b6ea45a3bade94f8933978ce598f16939dd4aae07274044d6a781a141ff286742dd098228f8cc5fe4265ddac2665e7801df61f156ffff7f2001000000007571007e000200000051030000005e3de640bed30c4b17c87f40af0c7e56a5ea27a020cf30ab237a5d4f0659f13e623b7ba0b501dedc3ed46bacebbe171d7cc49d91484a0c86f5da30e3ec781652df61f156ffff7f2000000000007571007e00020000005103000000740799c0dd4ba29261ffae24b1c3f61d1e994eda85db08ff355f618a8ee23535a95585518a4ac5c6f4e3ec94ba81cf1299c1060e5ab85466ce3ddca4c0bdac6cdf61f156ffff7f2000000000007571007e000200000051030000009ff7108cdbbe0fd07830470f728abb09645b8e38b3e68a847918b3154184e67771ae4174c9ab87f6cb51f1f6fa20fe441fe9d7969e1971d57cc74e6afb5792a6e061f156ffff7f2000000000007571007e0002000000510300000020985ccb20f4185f03d29e124e05628a616d84de7b1aa6e935e3d584c4d65435b2075f586656e4aa190115d8447685df88d778b0af7bcc2e29907e812dd41495e061f156ffff7f2001000000007571007e000200000051030000009bba64eaf3c338d5da3c1e8ee71eb19dedb662805610f5e9e66f68cc0b55741c99b7aea464577f38dcfec08d7e6989ee3473111b61c4289ae9d2a1d2381cafdbe061f156ffff7f2000000000007571007e000200000051030000006bd9fdba0dbf887807adb545275d4d4bd13a9767045d3978e18d3030a21909581305f5c6a069254f26e6f7ac0c21362de91219a77b5352715a3c2783a604f22de061f156ffff7f2000000000007571007e00020000005103000000b28075935a7e4d3869c2fbfa43f379d1a859199bf154e642d355a19d696daf6778f1449437b35987e303b98c39b861f5494ebcbf12a1a816bc0c32d1404999c7e061f156ffff7f2000000000007571007e0002000000510300000015922987f6a1702f928441b75c1755e12a639df0890a90a34f935521af8f5d79f5abae367a6cc7ad2547a4c9f12472bfac75fc66fbc2e60f2afafb243491bf7de061f156ffff7f2000000000007571007e00020000005103000000a2961fc0743a2334f4375b0eb1af4fafb3c146a94308f57c7cb0028f66c8ef501cfb7499085ac2c629ff56bb68fc9f90d025d4c426bc1b08c11b671ff4ee59a8e161f156ffff7f2000000000007571007e000200000051030000008bf19eb51bcc1cf920629698a11341b3b4667208be497f293a2876f544b4e93cdda896d045f6efdc31e1ed67f182dc8881aaac1ba1e18f28ae0a252cfcee7aafe161f156ffff7f2000000000007571007e000200000051030000005770dbe8ec2c0193667ec33314c6ed88b5b7cf05675869c433646e3deb14db4d09c30d062c010fcddf3b11cc6c019ee229b9ee4d19bd6dd5dd5b4ece4cbebf5de161f156ffff7f2001000000007571007e0002000000510300000055122dcdef0149e9b5a2b739d67f3bf8888544ecc9210b6bccd4e5c2418078096d271cdfa762c29263fd034e001858e60c9eb4162328869274f6b0493921507be161f156ffff7f2002000000007571007e000200000051030000003561d6c4bf300fdc35b7f53d76ce05d879e1280530b4b74b9301232969870837d3e193f8e3681b0577af04393d6bdc5c4abf6a5b325c189190a6ce513b749432e161f156ffff7f2000000000007571007e0002000000510300000029bb4b5a3f1ac60e67d33cca35b1ca4de9cdfe8e44ee16217cf1d0e88f963c2c61ff94701a6e55d3f6c6a74a9b18bf957e93e6652338ad6a172c2e9bf5d725bbe161f156ffff7f2000000000007571007e00020000005103000000834a37edfe6058a9e2d9b6855b2265575d29c2d54834223df21ddba4a12e0161a8b0cfd51d8dff22ad7e98724c8a30ed1099fe0a443f80986fd594980a9a67b4e261f156ffff7f2001000000007571007e0002000000510300000033555fbfcf92710a004d981ca4daefab2aa8429ebb7727695b24d0da5d86d35348737f902adba445e509bfc5f7970168257ea1ba40e5fd5a2ccf3f279ab75e24e261f156ffff7f2001000000007571007e00020000005103000000f6dde4a18fc2eaeab763a6871afed737899d4fbbde5cf8aac00fa75e789c364bc91ab95ec296c588ad4e7c969aca147c898ff99b411698099f56e492153550aae261f156ffff7f2005000000007571007e00020000005103000000c75a71292718b5f642c209e5896f34c24445306e3914c86ab244986369260f04ff7685a55a32d59853ee7cd8dc7dc7ac2089d8e2608d101eb1b8c3536a61d943e261f156ffff7f2000000000007571007e000200000051030000008baf7ff6c15c2b1c3f4a49e8c642742d43fb0a616cd29defac871c7af134e91f03d891498d8d0b6c4e046ee87e139c064a6058d95fc10f3eb6e1cca3c72677fde261f156ffff7f2001000000007571007e000200000051030000000ef81a6569e9ff3665825037d8095f44c1a0071df55ebd6fbc6c0fd8048a941f905ea697327d8c1ef16cf0b7bdf1cf1fd0991fb07638a9a3d0a5c41b439c56aae261f156ffff7f2000000000007571007e00020000005103000000a643364b583abc90f990b50b6684a6247ea8314339e4ab1a9b85c221568e6841f028330abd27c125e3ac6783f979eea5fc088ce2d45f9b6c30b6f560d30703cde361f156ffff7f2000000000007571007e0002000000510300000085c97fbcacdda2ad2e5c1ad6a5394cfbacb5e59370857065af5019f8ca5fd53e137e4076fdd366d56efc72c0ef6ebc7b5f0c87195909aa41a932860e2403e941e361f156ffff7f2000000000007571007e000200000051030000005f2bbd28cd276358f90c9194143f03420d23a8395f73b008e307f2cb9e0f510c743ce32c2bb4136320d24dc05e8f3203144e716d77997764d9df10dc41c1cfade361f156ffff7f2000000000007571007e00020000005103000000283b8d73e5615f9d003d8f7cd4d4756b9877d53c72508760f42e4cf258edd354fe6282d7b2254336996a1a6861c4462edf10fbfd900eacba49128d000d53713fe361f156ffff7f2001000000007571007e000200000051030000002d67fe89a7530b528ff559b6e16619e44c8ae358ac8477de5e1240c947494f516472fb3b326af801dfdadbd4b3faa9081cb8c87192792ab8441cea38b52e45a7e361f156ffff7f2001000000007571007e000200000051030000001e755fb57818048af6eb245ff63eea08b890b7bb8d768d9f057f597da140851e29af51c14cc91ed1e2aab02a00cbae329507dd6222aadc0c5bf98afee444ad10e361f156ffff7f2000000000007571007e00020000005103000000fc56cd564fb6cf5ab71b716cfd12b38f15867be1f7cb3b794c593931e0dac052552ed2706b5dc6cd092e48406ef36c461020e5298eb7eb88657315f0ea826c3de461f156ffff7f2000000000007571007e00020000005103000000aacbea027e5ef75d45a9f01ac94ace69130edc5535fc44bbeddfc443473d8850c2d82c1301f7d98fc71da2014d44d215615e5f0108460b84f90d282856247208e461f156ffff7f2001000000007571007e00020000005103000000db8f1406d36d7c5a6f97696d17729bd02c7dd229460c12a9153d41892898cc15c57da78b08c2ea44f9ead26367c8729b82ede70efd8df57c4fe26afc57f2e244e461f156ffff7f2004000000007571007e00020000005103000000cf69b673f02e1754bb1b8f7bb7999c29e14086232290d64168f2cf7d29234d15e3bd2642d0c3f135313dedae7c5c885760cc9eeda2863b857030bbc8bc1794eae461f156ffff7f2001000000007571007e000200000051030000000a7e31749d9a0339a06176d0a907377c8e88b297ba5530f85cddbcb093bd6521e797339faac58c68627bed49a0acff8bc8e3900761b55c55c7a405445f03af19e461f156ffff7f2000000000007571007e0002000000510300000095702c2f1e2a58c973d87c9a386380c070c84661b5197f43e3076fc5184c964dad3d235291a63d2285b4373ef371186aff632bfaad93a84577f77fdbd7168bdbe461f156ffff7f2000000000007571007e00020000005103000000fde2839aa5b9722c022bc50711ef279c72b196c4c49192011252acd95ad0fc53c7a8a873e6e34c24b560651df0fde28b8badc321eec36476fad0f3f5681b5ad3e561f156ffff7f2000000000007571007e00020000005103000000a30511c2dc62a76434d71a64369eded402ffbddad991359d19eea7ae0a3bf24ef74025ff3d09be4c0acc1f87dd5979d4dd06c3fbec241df8b1b47a2f08ae991be561f156ffff7f2000000000007571007e000200000051030000005720df08252a2670c2a591508f17169b1166efe19359bae311ec587b7940951924ea3ec1863ba4626bf72745dd8cbf6417bb5117bd2c348b7ebbcbc5516a6a19e561f156ffff7f2004000000007571007e000200000051030000008c3d681a0bac34d63c358904c12a5fdeefe37a8726a705a4046d88266c05c035e39b951e079aca2179a8a3fbe2553811ecfce8ace08ffa0ce1d8cc68222ce9a9e561f156ffff7f2000000000007571007e00020000005103000000f87a82f25beca2fbc41682b537f934ce9689a7115a2bc5229d5b8fb0adae62124fe8b36fb917143c5686d007f21f96797f5a6789300d1630c6e172f40aa1c5ece561f156ffff7f2004000000007571007e000200000051030000004031d7cbd26e5885c969a5f713fcd51ac0a214ebbb1d2788cb2b5d06fa4bd934c8765816ad790a8f784c62df6552ff77035302988bb7aafea1f790617ad70114e561f156ffff7f2004000000007571007e000200000051030000001b3591fb0714e0689fe1ae220ec248eb238bba93c8d45d3377e1ef86eff1ee2f3aed50a11dd6dbacf315e37b9c7b126733ea351ecc58966dfb48c77a59c29e86e661f156ffff7f2000000000007571007e0002000000510300000048d1edb5b98b1044e6ab64b72cca10d7044408ed5fa160d7f9c4315d79318e4c8e7fa8265ad1638dbfc2c77ca5d6f2ead8166d7c4a025e2ea694ad1572147250e661f156ffff7f2000000000007571007e00020000005103000000afbe4f9172a99e449dc5595af8aa9e0875ec9f6f070552830aa68521c3648317f22d753efeed9be4519c3c0e2d00949805d4186577a3b52d32875f6e769c00f3e661f156ffff7f2005000000007571007e000200000051030000003d8800c809f29cb27d6e83502d0182467098f7eaaf87cf7d498d1b2c2464f01c070f7cff008b49723810ddd8fadf85def6f17c1e4ae0d7052c1a468819e0f94be661f156ffff7f2002000000007571007e00020000005103000000fe102d2ed856adaeb4086d42446b85aaffe0f640fd4f952645cd3e7f4cbc1c380fda433e903b010ee9ee7ed516dea0b08e58277b76206f5eaf6b087d7bb4f125e661f156ffff7f2000000000007571007e000200000051030000004b87a356ad96d005015b19d08003a3cda73d74f5f5cb949c4ddd5c2f34b0ce7c75d38a7676926e2f8f9d0c4a4e5c7e71555ec639f34fe4c3e592b14f1bc47686e661f156ffff7f2003000000007571007e00020000005103000000eab711a6bb42daac8f53fa01007cd4d9f720006efea01d4c1f77e48ee370190fddab4ccb565c66431a213211012330475ee6288d866a81c803e178d0b770aac6e761f156ffff7f2004000000007571007e000200000051030000008020e160933eaa5b526a0b43a819005bf2e24dbb57df1a61b185e20444005b239ef6731b139a52ac943e1c2b5173784db7a46503eaebd7906feefc61d7520551e761f156ffff7f2000000000007571007e000200000051030000008dbc15d88d429ec618851a15a59012397e49237b89dc6902fd81e1778ba39324ebd7115448add3c77cbef63ecbf2a2e0f534d126341963b7e392f4ada6d34e78e761f156ffff7f2001000000007571007e00020000005103000000d63f85da15bb593f688c9e42b3d3fd0f23c0e5647e2b0f8adf3f30a65eec190eca1f644c8b212c6897bcb5680168aa4d04b123dc0f5e606e766f95ef895e7bcce761f156ffff7f2000000000007571007e00020000005103000000ac65c7fcb681766cebbf2949642dea30294f7c94d50f8f7e7b743d381e40af3f39c73938e8766c2c5fccc792f05c925e236d9236f8b358fdacca541f9ccf5297e761f156ffff7f2000000000007571007e000200000051030000001560736f26b51e6a54f4357310e608e57bbfc83a96e6b19e5cc65cd0bd913e026f630cbede7e445ed541fe7048cf03ec32cbe6975a004140291fd918ba6dd801e761f156ffff7f2000000000007571007e0002000000510300000097a3be6bc75c4b6fe75faeb7f9f3a3af69431c2f16ee78c9710626489e5f66667a5f09d0f873b016f42cbea077d0b8c76ba7209ce9d1761ffaa0f5e9f3e83c32e861f156ffff7f2000000000007571007e000200000051030000007e1dea9c9cdb12255eab594d66d1b0d6cf3f73a03708d753ed4a3b4d668c32552f5067e4223ad99c7952ae623d3285c4c7ef4fef256ae386f58ab4829d9d382fe861f156ffff7f2000000000007571007e00020000005103000000c8ba6f81643f090450547177f8da3a2a2573c8d4501b9108bfb6a0d0da5ac06a9ce84824ca498908063a616c06016e3c5137b422bdc836404dadfa60713c8e05e861f156ffff7f2001000000007571007e00020000005103000000a9f6d6e1401a6cb42eb550c8e5c71620d6aee274d65ab2148ed5de48c8beb0100493ced263ad7974ddd1f961e8e05009729daf8d2f7287f8d413e55891a0f75ae861f156ffff7f2000000000007571007e00020000005103000000534514afffc2a96d1e58c9cfff2d44afb858f9e38d9fffd3a82578dc2332fb343c2e3741ed601b65ea082e6655076338627d0c750471becd17a673333145834ce861f156ffff7f2001000000007571007e000200000051030000009289c07fe4ba952cf0f74c084f39b4e9c6c1cbcea754831f28431a3c26fa992742957295a7af51dab6e524d298833e21fe41f7f602a15ca1b1a9d616c0f6a048e861f156ffff7f2000000000007571007e00020000005103000000682f6fca764e974555905474331e8d1fc235a35b451b00002ba7e27bf95aa109bf4b0ec27039b2f548469f9f6a226a77ff3aecc1fc664ef630e640c380bcdea1e961f156ffff7f2000000000007571007e0002000000510300000098a13d7992dcabb37c8d1cf413afe353f33822c023f2f12e1a92b06e779d7457af282bb3c1562d95334c2f85a4764024f1081f7d827fc9dde72369bc31693963e961f156ffff7f2001000000007571007e000200000051030000002401610cc0fb9cfa958352eb40c843edf7cdd1b583770e5b24bc0d5998f85d16118610a5e768b89edbfd40ab692c85c16cbed5d63a34186872acaa2f8a67045ae961f156ffff7f2000000000007571007e00020000005103000000567b370bf6f8e2447ff2e4c9b15dbf10903667bfa71d2d163499a143ed2edb49ab07533834c02f20b71b648d9ff0674fb5dfa6ccfa4ec211419250c34764b5e0e961f156ffff7f2005000000007571007e00020000005103000000c19f7d03df17f22c1c48b534566f505fda079eae702873590c32dfdf891524165f9df19fff0c8f5aae9d774becf0e00bd7c62fcdf3e293fc73919e451e5c5fcbe961f156ffff7f2001000000007571007e00020000005103000000b1cc00e761fe05686719ab8b53dcacbaf5f97466239d4736a7dc39b1368fff10b3aad51a1da461aaaf84b798af59cde5850ff673fd64cae7c0f9c2eea7a9dadbe961f156ffff7f2002000000007571007e00020000005103000000513426f4889b25ced858a069528b216fb5c74890511afb7fb0a2871e2bedaa43eb54a3a235615db22626d08c87323e0d69a2a478d3559c1264a1c7914ff66c37ea61f156ffff7f2000000000007571007e000200000051030000000e9b242926a496b99cdb8af31a898c8405e84f11a339ad61e3d4faf8d6e8452eb3029802e551efccedbcf6e90e5b30d8dd32d3b05e21d4d4b28fa851c9dedf30ea61f156ffff7f2000000000007571007e0002000000510300000021b111ad1b3220da6345c8125f011396f7a69850fda42a265011ce7325cec80f544abfe2d374a9679ba1e100ac15b4e42e161971214dd0ec3beb840f8e3105e8ea61f156ffff7f2001000000007571007e0002000000510300000091095421cd5f52882ecc4a0eaa7852c516ff61f61f3564930ef9e0a30bf09f43097904724f511ae5aabed07be334606fce2cb2e9e4499c16ee3ce801aa6d4e76ea61f156ffff7f2000000000007571007e00020000005103000000f3fd1d2c4aee44224cc216461298412638c938599e89c04e99d9be6e30047d3c08aaf345e92fea415c4642c7f63c961d21a04674f8e9ae639d37d17893c221f9d87ff156ffff7f2001000000007571007e000200000051030000002a1cf2e8ce85cd3869e6eff4c3c3b4e12c122705609cc3a453400fb13ddc2d25aa3328a6575bac6f520eb83e07c0a74a343563de6e5bd77f25cf5cfa1978e3f2d87ff156ffff7f2000000000007571007e00020000005103000000d2f9774aea4a3465058afb84dfc4364124b38f7760b4605c7ec8dacd2afa8975a18e77b1b63489d7d2f00a1778548dc253befcf518dd03638c4fa35e69ba3a78d87ff156ffff7f2002000000007571007e000200000051030000000c954700dbb37777fe7579495e9c4d322a74ae1c1a5aff88dc075ddbf9c4092fd8d99e5d8d92fc4db825aa41c8ffbf69f6ee551fce9a2024e236c7539f5bfc31d87ff156ffff7f2001000000007571007e00020000005103000000643857f7811cf808072b1f703a391f9b56b964f1fd10674b032cd6d315397e7e3ded8c53ab47c046aba8b209a9501c7aee8e618a98c5aec84f645857066985d8d87ff156ffff7f2001000000007571007e00020000005103000000121396c8b40a78b7a446d201f8646033af57c410c72b7bc5f10968b5a90c2051c08ebb3661408aad199851d9418685102dc5a4d57a6a3e9b1c5e4950dc00df85d87ff156ffff7f2000000000007571007e00020000005103000000db178ebf0173822cf3f1b53e72bf2f25feea9f33063e8b0d403be3fe23a74c7a875bfdf013be196f7d4d9c818891cd77a119d9ffc8b18d2d6c4054db2dfc651411aff156ffff7f2001000000007571007e00020000005103000000f979f676d5f876651021bb44d7d27e6bddac42448518827fe90035bbc9128d3dbc4563a6745a9a07474c4c353df7bbd587857a777bf56051b2363ab015d15ef132c6f156ffff7f2001000000007571007e00020000005003000000bf03ac3aa5359892f8e2b8e133e9264b5c2903afea69d182fa17d919971e5d1ce4063a2efb1c4772df46ec7a5f234d89872e88c8a27a2ae2a061b245fe502fe58b77d857ffff7f2001000000";
        ByteArrayInputStream is = new ByteArrayInputStream(Hex.decode(headers));
        ObjectInputStream ois = new ObjectInputStream(is);
        Object[] headerArray = (Object[])ois.readObject();
        ois.close();

        long nonce = 0;
        long value = 0;
        BigInteger gasPrice = BigInteger.valueOf(0);
        BigInteger gasLimit = BigInteger.valueOf(1000000);
        Transaction rskTx = CallTransaction.createCallTransaction(nonce, gasPrice.longValue(),
                gasLimit.longValue(), PrecompiledContracts.BRIDGE_ADDR, value,
                Bridge.RECEIVE_HEADERS, new Object[]{headerArray});
        rskTx.sign(keyHoldingRSKs.getPrivKeyBytes());
        return rskTx;
    }

    private Transaction buildRegisterBtcTransactionTx() {
        String txSerializedEncoded = "0100000001d63a3ceef306c8ffa7cffe1d639491361bdc343f6a2727232771c433730807e7010000006a47304402200ec9f11f92e8d9ff4281685ed88e047a429956f469d2f5070ac754d1c75b18de022001904bf6701954b06871b40bff8709532d65d817073318ebdd0d2ecc032e12ae012103bb5b8063fc6eab12f86c28c865f3aa4337e46e9b8cadad53b167be3682f3e4d2feffffff020084d7170000000017a914896ed9f3446d51b5510f7f0b6ef81b2bde55140e87a041c323000000001976a91473fd38bb63a8fece454677e38e2b8590f8d8b94f88ac5b000000";
        byte[] txSerialized = Hex.decode(txSerializedEncoded);
        int blockHeight = 102;
        String pmtSerializedEncoded = "030000000279e7c0da739df8a00f12c0bff55e5438f530aa5859ff9874258cd7bad3fe709746aff897e6a851faa80120d6ae99db30883699ac0428fc7192d6c3fec0ca6409010d";
        byte[] pmtSerialized = Hex.decode(pmtSerializedEncoded);

        long nonce = 1;
        long value = 0;
        BigInteger gasPrice = BigInteger.valueOf(0);
        BigInteger gasLimit = BigInteger.valueOf(100000);
        Transaction rskTx = CallTransaction.createCallTransaction(nonce, gasPrice.longValue(),
                gasLimit.longValue(), PrecompiledContracts.BRIDGE_ADDR, value,
                Bridge.REGISTER_BTC_TRANSACTION, txSerialized, blockHeight, pmtSerialized);
        rskTx.sign(keyHoldingRSKs.getPrivKeyBytes());
        return rskTx;

    }


    private Transaction buildReleaseTx() throws AddressFormatException {
        String btcAddressString = "mhoDGMzHHDq2ZD6cFrKV9USnMfpxEtLwGm";
        Address btcAddress = Address.fromBase58(RegTestParams.get(), btcAddressString);
        long nonce = 2;
        long value = 1000000000000000000l;
        BigInteger gasPrice = BigInteger.valueOf(0);
        BigInteger gasLimit = BigInteger.valueOf(100000);
        Transaction rskTx = CallTransaction.createCallTransaction(nonce, gasPrice.longValue(),
                gasLimit.longValue(), PrecompiledContracts.BRIDGE_ADDR, value,
                Bridge.RELEASE_BTC);
        rskTx.sign(keyHoldingRSKs.getPrivKeyBytes());
        return rskTx;
    }

    private Transaction buildUpdateCollectionsTx() {
        long nonce = 0;
        long value = 0;
        BigInteger gasPrice = BigInteger.valueOf(0);
        BigInteger gasLimit = BigInteger.valueOf(100000);
        Transaction rskTx = CallTransaction.createCallTransaction(nonce, gasPrice.longValue(),
                gasLimit.longValue(), PrecompiledContracts.BRIDGE_ADDR, value,
                Bridge.UPDATE_COLLECTIONS);
        rskTx.sign(new ECKey().getPrivKeyBytes());
        return rskTx;
    }


    private void assertReleaseTransactionState(ReleaseTransactionState state) throws IOException, ClassNotFoundException {
        BridgeState stateForDebugging = callGetStateForDebuggingTx();
        if (ReleaseTransactionState.WAITING_FOR_CONFIRMATIONS.equals(state)) {
            Assert.assertEquals(1, stateForDebugging.getRskTxsWaitingForConfirmations().size());
            Assert.assertEquals(0, stateForDebugging.getRskTxsWaitingForSignatures().size());
        } else if (ReleaseTransactionState.WAITING_FOR_SIGNATURES.equals(state)) {
            Assert.assertEquals(0, stateForDebugging.getRskTxsWaitingForConfirmations().size());
            Assert.assertEquals(1, stateForDebugging.getRskTxsWaitingForSignatures().size());
        } else if (ReleaseTransactionState.NO_TX.equals(state)) {
            Assert.assertEquals(0, stateForDebugging.getRskTxsWaitingForConfirmations().size());
            Assert.assertEquals(0, stateForDebugging.getRskTxsWaitingForSignatures().size());
        }
    }

    private enum ReleaseTransactionState {
        NO_TX, WAITING_FOR_SIGNATURES, WAITING_FOR_CONFIRMATIONS
    }

    private BridgeState callGetStateForDebuggingTx() throws IOException, ClassNotFoundException {
        Transaction rskTx = CallTransaction.createRawTransaction(0,
                Long.MAX_VALUE,
                Long.MAX_VALUE,
                PrecompiledContracts.BRIDGE_ADDR,
                0,
                Bridge.GET_STATE_FOR_DEBUGGING.encode(new Object[]{}));
        rskTx.sign(new byte[32]);

        TransactionExecutor executor = new TransactionExecutor(rskTx, blockChain.getBestBlock().getCoinbase(), repository,
                        blockChain.getBlockStore(), blockChain.getReceiptStore(), new ProgramInvokeFactoryImpl(), blockChain.getBestBlock())
                .setLocalCall(true);

        executor.init();
        executor.execute();
        executor.go();
        executor.finalization();

        ProgramResult res = executor.getResult();

        Object[] result = Bridge.GET_STATE_FOR_DEBUGGING.decodeResult(res.getHReturn());

        return BridgeState.create((byte[])result[0]);
    }




}<|MERGE_RESOLUTION|>--- conflicted
+++ resolved
@@ -218,17 +218,13 @@
     }
 
     private Block buildBlock(Block parent, Transaction ... txs) {
-        return buildBlock(parent, ByteUtil.bytesToBigInteger(parent.getDifficulty()).longValue(), txs);
+        return buildBlock(parent, BIUtil.toBI(parent.getDifficulty()).longValue(), txs);
     }
 
     private Block buildBlock(Block parent, long difficulty, Transaction ... txs) {
         List<Transaction> txList = Arrays.asList(txs);
         World world = new World(blockChain, genesis);
-<<<<<<< HEAD
         BlockBuilder blockBuilder = new BlockBuilder(world).difficulty(difficulty).parent(parent).transactions(txList).uncles(new ArrayList<>());
-=======
-        BlockBuilder blockBuilder = new BlockBuilder(world).difficulty(BIUtil.toBI(parent.getDifficulty()).longValue()).parent(parent).transactions(txList).uncles(new ArrayList<>());
->>>>>>> 899b4f40
         return blockBuilder.build();
     }
 
