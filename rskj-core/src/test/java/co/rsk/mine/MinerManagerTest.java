/*
 * This file is part of RskJ
 * Copyright (C) 2017 RSK Labs Ltd.
 *
 * This program is free software: you can redistribute it and/or modify
 * it under the terms of the GNU Lesser General Public License as published by
 * the Free Software Foundation, either version 3 of the License, or
 * (at your option) any later version.
 *
 * This program is distributed in the hope that it will be useful,
 * but WITHOUT ANY WARRANTY; without even the implied warranty of
 * MERCHANTABILITY or FITNESS FOR A PARTICULAR PURPOSE. See the
 * GNU Lesser General Public License for more details.
 *
 * You should have received a copy of the GNU Lesser General Public License
 * along with this program. If not, see <http://www.gnu.org/licenses/>.
 */

package co.rsk.mine;

import co.rsk.config.RskSystemProperties;
import co.rsk.core.RskImpl;
import co.rsk.core.SnapshotManager;
import co.rsk.test.World;
import co.rsk.validators.DummyBlockValidationRule;
import org.awaitility.Awaitility;
import org.awaitility.Duration;
import org.ethereum.core.Block;
import org.ethereum.core.Blockchain;
import org.ethereum.rpc.Simples.SimpleEthereum;
import org.ethereum.rpc.Simples.SimpleWorldManager;
import org.junit.Assert;
import org.junit.Test;

import java.util.Arrays;
import java.util.List;
import java.util.concurrent.Callable;

/**
 * Created by ajlopez on 15/04/2017.
 */
public class MinerManagerTest {
    @Test
    public void mineBlockWhenStopped() {
        World world = new World();
        Blockchain blockchain = world.getBlockChain();

        Assert.assertEquals(0, blockchain.getBestBlock().getNumber());

        MinerServerImpl minerServer = getMinerServer(blockchain);
        MinerClientImpl minerClient = getMinerClient(minerServer);

        minerClient.stop();
        Assert.assertFalse(minerClient.mineBlock());
    }

    @Test
    public void refreshWorkRunOnce() {
        World world = new World();
        Blockchain blockchain = world.getBlockChain();

        Assert.assertEquals(0, blockchain.getBestBlock().getNumber());

        MinerServerImpl minerServer = getMinerServer(blockchain);
        MinerClientImpl minerClient = getMinerClient(minerServer);

        MinerClientImpl.RefreshWork refreshWork = minerClient.createRefreshWork();

        Assert.assertNotNull(refreshWork);

        minerServer.buildBlockToMine(blockchain.getBestBlock(), false);
        refreshWork.run();
        Assert.assertTrue(minerClient.mineBlock());

        Assert.assertEquals(1, blockchain.getBestBlock().getNumber());
    }

    @Test
    public void refreshWorkRunTwice() {
        World world = new World();
        Blockchain blockchain = world.getBlockChain();

        Assert.assertEquals(0, blockchain.getBestBlock().getNumber());

        MinerServerImpl minerServer = getMinerServer(blockchain);
        MinerClientImpl minerClient = getMinerClient(minerServer);

        MinerClientImpl.RefreshWork refreshWork = minerClient.createRefreshWork();

        Assert.assertNotNull(refreshWork);

        minerServer.buildBlockToMine(blockchain.getBestBlock(), false);
        refreshWork.run();
        Assert.assertTrue(minerClient.mineBlock());

        minerServer.buildBlockToMine(blockchain.getBestBlock(), false);
        refreshWork.run();
        Assert.assertTrue(minerClient.mineBlock());

        Assert.assertEquals(2, blockchain.getBestBlock().getNumber());
    }

    @Test
    public void mineBlockTwiceReusingTheSameWork() {
        World world = new World();
        Blockchain blockchain = world.getBlockChain();

        Assert.assertEquals(0, blockchain.getBestBlock().getNumber());

        MinerServerImpl minerServer = getMinerServer(blockchain);
        MinerClientImpl minerClient = getMinerClient(minerServer);

        minerServer.buildBlockToMine(blockchain.getBestBlock(), false);

        MinerWork minerWork = minerServer.getWork();

        Assert.assertNotNull(minerWork);

        Assert.assertTrue(minerClient.mineBlock());

        Block bestBlock = blockchain.getBestBlock();

        Assert.assertNotNull(bestBlock);
        Assert.assertEquals(1, bestBlock.getNumber());

        // reuse the same work
        Assert.assertNull(minerServer.getWork());
        minerServer.setWork(minerWork);
        Assert.assertNotNull(minerServer.getWork());

        Assert.assertTrue(minerClient.mineBlock());

        List<Block> blocks = blockchain.getBlocksByNumber(1);

        Assert.assertNotNull(blocks);
        Assert.assertEquals(2, blocks.size());
        Assert.assertFalse(Arrays.equals(blocks.get(0).getHash(), blocks.get(1).getHash()));
    }

    @Test
    public void mineBlockWhileSyncingBlocks() {
        World world = new World();
        Blockchain blockchain = world.getBlockChain();

        Assert.assertEquals(0, blockchain.getBestBlock().getNumber());

        MinerServerImpl minerServer = getMinerServer(blockchain);
        MinerClientImpl minerClient = getMinerClient(minerServer);

        minerServer.buildBlockToMine(blockchain.getBestBlock(), false);

        minerClient.setRsk(new RskImpl() {
            @Override
            public boolean isSyncingBlocks() {
                return true;
            }
        });

        Assert.assertFalse(minerClient.mineBlock());

        Assert.assertEquals(0, blockchain.getBestBlock().getNumber());
    }

    @Test
    public void mineBlockWhilePlayingBlocks() {
        World world = new World();
        Blockchain blockchain = world.getBlockChain();

        Assert.assertEquals(0, blockchain.getBestBlock().getNumber());

        MinerServerImpl minerServer = getMinerServer(blockchain);
        MinerClientImpl minerClient = getMinerClient(minerServer);

        minerServer.buildBlockToMine(blockchain.getBestBlock(), false);

        minerClient.setRsk(new RskImpl() {
            @Override
            public boolean isSyncingBlocks() {
                return false;
            }

            @Override
            public boolean isPlayingBlocks() {
                return true;
            }
        });

        Assert.assertFalse(minerClient.mineBlock());

        Assert.assertEquals(0, blockchain.getBestBlock().getNumber());
    }

    @Test
    public void doWork() {
        World world = new World();
        Blockchain blockchain = world.getBlockChain();

        Assert.assertEquals(0, blockchain.getBestBlock().getNumber());

        MinerServerImpl minerServer = getMinerServer(blockchain);
        MinerClientImpl minerClient = getMinerClient(minerServer);

        minerServer.buildBlockToMine(blockchain.getBestBlock(), false);
        minerClient.doWork();

        Assert.assertEquals(1, blockchain.getBestBlock().getNumber());
    }

    @Test
    public void doWorkWithoutGetWork() {
        World world = new World();
        Blockchain blockchain = world.getBlockChain();

        Assert.assertEquals(0, blockchain.getBestBlock().getNumber());

        MinerServerImpl minerServer = getMinerServer(blockchain);
        MinerClientImpl minerClient = getMinerClient(minerServer);

        Assert.assertNull(minerServer.getWork());

        minerClient.doWork();

        Assert.assertEquals(0, blockchain.getBestBlock().getNumber());
    }

    @Test
    public void doWorkEvenWithoutMinerServer() {
        World world = new World();
        Blockchain blockchain = world.getBlockChain();

        Assert.assertEquals(0, blockchain.getBestBlock().getNumber());

        MinerServerImpl minerServer = getMinerServer(blockchain);
        MinerClientImpl minerClient = getMinerClient(null);

        minerServer.buildBlockToMine(blockchain.getBestBlock(), false);
        minerClient.doWork();

        Assert.assertEquals(0, blockchain.getBestBlock().getNumber());
    }

    @Test
    public void doWorkInThread() throws Exception {
        World world = new World();
        Blockchain blockchain = world.getBlockChain();

        Assert.assertEquals(0, blockchain.getBestBlock().getNumber());

        MinerServerImpl minerServer = getMinerServer(blockchain);
        MinerClientImpl minerClient = getMinerClient(minerServer);

        minerServer.buildBlockToMine(blockchain.getBestBlock(), false);
        Thread thread = minerClient.createDoWorkThread();
        thread.start();

        Awaitility.await().timeout(Duration.FIVE_SECONDS).until(new Callable<Boolean>() {
            @Override
            public Boolean call() throws Exception {
                return minerClient.isMining();
            }
        });

        Assert.assertTrue(minerClient.isMining());

        minerClient.stop();
    }

    @Test
    public void mineBlock() {
        World world = new World();
        Blockchain blockchain = world.getBlockChain();

        Assert.assertEquals(0, blockchain.getBestBlock().getNumber());

        MinerManager manager = new MinerManager();

        MinerServerImpl minerServer = getMinerServer(blockchain);
        MinerClientImpl minerClient = getMinerClient(minerServer);

        manager.mineBlock(blockchain, minerClient, minerServer);

        Assert.assertEquals(1, blockchain.getBestBlock().getNumber());
        Assert.assertFalse(blockchain.getBestBlock().getTransactionsList().isEmpty());

        SnapshotManager snapshotManager = new SnapshotManager();
        snapshotManager.resetSnapshots(blockchain);

        Assert.assertEquals(0, blockchain.getBestBlock().getNumber());

        manager.mineBlock(blockchain, minerClient, minerServer);
        manager.mineBlock(blockchain, minerClient, minerServer);
        Assert.assertEquals(2, blockchain.getBestBlock().getNumber());

        snapshotManager.resetSnapshots(blockchain);
        Assert.assertTrue(blockchain.getPendingState().getWireTransactions().isEmpty());
        Assert.assertTrue(blockchain.getPendingState().getPendingTransactions().isEmpty());

        manager.mineBlock(blockchain, minerClient, minerServer);

        Assert.assertTrue(blockchain.getPendingState().getWireTransactions().isEmpty());
        Assert.assertTrue(blockchain.getPendingState().getPendingTransactions().isEmpty());
    }

    @Test
    public void mineBlockUsingTimeTravel() {
        World world = new World();
        Blockchain blockchain = world.getBlockChain();

        Assert.assertEquals(0, blockchain.getBestBlock().getNumber());

        MinerManager manager = new MinerManager();

        MinerServerImpl minerServer = getMinerServer(blockchain);
        MinerClientImpl minerClient = getMinerClient(minerServer);

        long currentTime = minerServer.getCurrentTimeInSeconds();

        minerServer.increaseTime(10);

        manager.mineBlock(blockchain, minerClient, minerServer);

        Block block = blockchain.getBestBlock();
        Assert.assertEquals(1, block.getNumber());

        Assert.assertTrue(currentTime + 10 <= block.getTimestamp());
        Assert.assertTrue(currentTime + 11 > block.getTimestamp());
    }

    private static MinerClientImpl getMinerClient(MinerServerImpl minerServer) {
        MinerClientImpl minerClient = new MinerClientImpl();
        minerClient.setMinerServer(minerServer);
        minerClient.setRsk(new RskImpl() {
            @Override
            public boolean isSyncingBlocks() {
                return false;
            }

            @Override
            public boolean isPlayingBlocks() {
                return false;
            }
        });
        return minerClient;
    }

    private static MinerServerImpl getMinerServer(Blockchain blockchain) {
        SimpleEthereum ethereum = new SimpleEthereum();
        SimpleWorldManager worldManager = new SimpleWorldManager();
        worldManager.setBlockchain(blockchain);
        ethereum.repository = (org.ethereum.facade.Repository)blockchain.getRepository();
        ethereum.worldManager = worldManager;
<<<<<<< HEAD
        return new MinerServerImpl(ethereum, blockchain, blockchain.getBlockStore(), blockchain.getPendingState(), blockchain.getRepository(), RskSystemProperties.RSKCONFIG, new DummyBlockValidationRule());
=======
        return new MinerServerImpl(ethereum, blockchain, blockchain.getBlockStore(), blockchain.getPendingState(), blockchain.getRepository(), RskSystemProperties.CONFIG, new BlockValidationRuleDummy());
>>>>>>> 9b94a23d
    }

}<|MERGE_RESOLUTION|>--- conflicted
+++ resolved
@@ -349,11 +349,7 @@
         worldManager.setBlockchain(blockchain);
         ethereum.repository = (org.ethereum.facade.Repository)blockchain.getRepository();
         ethereum.worldManager = worldManager;
-<<<<<<< HEAD
-        return new MinerServerImpl(ethereum, blockchain, blockchain.getBlockStore(), blockchain.getPendingState(), blockchain.getRepository(), RskSystemProperties.RSKCONFIG, new DummyBlockValidationRule());
-=======
-        return new MinerServerImpl(ethereum, blockchain, blockchain.getBlockStore(), blockchain.getPendingState(), blockchain.getRepository(), RskSystemProperties.CONFIG, new BlockValidationRuleDummy());
->>>>>>> 9b94a23d
+        return new MinerServerImpl(ethereum, blockchain, blockchain.getBlockStore(), blockchain.getPendingState(), blockchain.getRepository(), RskSystemProperties.CONFIG, new DummyBlockValidationRule());
     }
 
 }