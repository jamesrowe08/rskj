/*
 * This file is part of RskJ
 * Copyright (C) 2017 RSK Labs Ltd.
 *
 * This program is free software: you can redistribute it and/or modify
 * it under the terms of the GNU Lesser General Public License as published by
 * the Free Software Foundation, either version 3 of the License, or
 * (at your option) any later version.
 *
 * This program is distributed in the hope that it will be useful,
 * but WITHOUT ANY WARRANTY; without even the implied warranty of
 * MERCHANTABILITY or FITNESS FOR A PARTICULAR PURPOSE. See the
 * GNU Lesser General Public License for more details.
 *
 * You should have received a copy of the GNU Lesser General Public License
 * along with this program. If not, see <http://www.gnu.org/licenses/>.
 */

package co.rsk.blockchain.utils;

import co.rsk.config.RskSystemProperties;
import co.rsk.core.DifficultyCalculator;
import co.rsk.core.bc.BlockChainImpl;
import co.rsk.mine.MinimumGasPriceCalculator;
import co.rsk.peg.PegTestUtils;
import co.rsk.peg.simples.SimpleBlock;
import co.rsk.peg.simples.SimpleRskTransaction;
import co.rsk.trie.Trie;
import co.rsk.trie.TrieImpl;
import org.apache.commons.collections4.CollectionUtils;
import org.ethereum.core.*;
import org.ethereum.core.genesis.InitialAddressState;
import org.ethereum.crypto.HashUtil;
import org.ethereum.db.ByteArrayWrapper;
import org.ethereum.util.BIUtil;
import org.ethereum.util.RLP;
import org.ethereum.util.RLPElement;
import org.ethereum.util.RLPList;
import org.spongycastle.pqc.math.linearalgebra.ByteUtils;
import org.spongycastle.util.encoders.Hex;

import java.math.BigInteger;
import java.util.ArrayList;
import java.util.HashMap;
import java.util.List;
import java.util.Map;

import static org.ethereum.core.Genesis.getZeroHash;
import static org.ethereum.crypto.HashUtil.EMPTY_TRIE_HASH;
import static org.ethereum.util.ByteUtil.wrap;

/**
 * Created by ajlopez on 5/10/2016.
 */
public class BlockGenerator {
    private static final BlockGenerator INSTANCE = new BlockGenerator();

    private static final byte[] EMPTY_LIST_HASH = HashUtil.sha3(RLP.encodeList());

    private static final byte[] EMPTY_BYTE_ARRAY = new byte[0];

    private static final Block[] blockCache = new Block[5];

    /**
     * @deprecated
     * Using this singleton instance is a bad idea because {@link #count} will be shared by all tests.
     * This dependency makes tests flaky and prevents us from running tests in parallel or unordered.
     */
    public static BlockGenerator getInstance() {
        return INSTANCE;
    }

    private final DifficultyCalculator difficultyCalculator = new DifficultyCalculator(RskSystemProperties.CONFIG);
    private int count = 0;

    public Genesis getGenesisBlock() {
        return getNewGenesisBlock(3141592, null, new byte[] { 2, 0, 0});
    }

    private Genesis getNewGenesisBlock(long initialGasLimit, Map<byte[], BigInteger> preMineMap, byte[] difficulty) {

        byte[] nonce       = new byte[]{0};
        byte[] mixHash     = new byte[]{0};

        /* Unimportant address. Because there is no subsidy
        ECKey ecKey;
        byte[] address;
        SecureRandom rand =new InsecureRandom(0);
        ecKey = new ECKey(rand);
        address = ecKey.getAddress();
        */
        byte[] coinbase    = Hex.decode("e94aef644e428941ee0a3741f28d80255fddba7f");

        long   timestamp         = 0; // predictable timeStamp

        byte[] parentHash  = EMPTY_BYTE_ARRAY;
        byte[] extraData   = EMPTY_BYTE_ARRAY;

        long   gasLimit         = initialGasLimit;

        byte[] bitcoinMergedMiningHeader = null;
        byte[] bitcoinMergedMiningMerkleProof = null;
        byte[] bitcoinMergedMiningCoinbaseTransaction = null;

        Genesis genesis = new Genesis(parentHash, EMPTY_LIST_HASH, coinbase, getZeroHash(),
                difficulty, 0, gasLimit, 0, timestamp, extraData,
                mixHash, nonce, bitcoinMergedMiningHeader, bitcoinMergedMiningMerkleProof,
                bitcoinMergedMiningCoinbaseTransaction, BigInteger.valueOf(100L).toByteArray());

        if (preMineMap != null) {
            Map<ByteArrayWrapper, InitialAddressState> preMineMap2 = generatePreMine(preMineMap);
            genesis.setPremine(preMineMap2);

            byte[] rootHash = generateRootHash(preMineMap2);
            genesis.setStateRoot(rootHash);
        }

        return genesis;
    }

    private byte[] generateRootHash(Map<ByteArrayWrapper, InitialAddressState> premine){
        Trie state = new TrieImpl(null, true);

        for (ByteArrayWrapper key : premine.keySet())
            state = state.put(key.getData(), premine.get(key).getAccountState().getEncoded());

        return state.getHash();
    }

    private Map<ByteArrayWrapper, InitialAddressState> generatePreMine(Map<byte[], BigInteger> alloc){
        Map<ByteArrayWrapper, InitialAddressState> premine = new HashMap<>();

        for (byte[] key : alloc.keySet()) {
            AccountState acctState = new AccountState(BigInteger.valueOf(0), alloc.get(key));
            premine.put(wrap(key), new InitialAddressState(acctState, null));
        }

        return premine;
    }

    public Block getBlock(int number) {
        if (blockCache[number] != null) {
            return blockCache[number];
        }

        synchronized (blockCache) {
            for (int k = 0; k <= number; k++) {
                if (blockCache[k] == null) {
                    if (k == 0) {
                        blockCache[0] = this.getGenesisBlock();
                    }
                    else {
                        blockCache[k] = this.createChildBlock(blockCache[k - 1]);
                    }
                }
            }

            return blockCache[number];
        }
    }

    public Block createChildBlock(Block parent) {
        return createChildBlock(parent, 0);
    }
  public static byte[] nullReplace(byte[] e) {
        if (e==null)
            e = new byte[0];
        return e;
    }

    public static byte[] removeLastElement(byte[] rlpEncoded) {
        ArrayList<RLPElement> params = RLP.decode2(rlpEncoded);
        RLPList block = (RLPList) params.get(0);
        RLPList header = (RLPList) block.get(0);
        if (header.size()<20)
            return rlpEncoded;

        header.remove(header.size()-1); // remove last element
        header.remove(header.size()-1); // remove second last element

<<<<<<< HEAD


    public static byte[] removeLastElement(byte[] rlpEncoded) {
        ArrayList<RLPElement> params = RLP.decode2(rlpEncoded);
        RLPList block = (RLPList) params.get(0);
        RLPList header = (RLPList) block.get(0);
        if (header.size()<20)
            return rlpEncoded;

        header.remove(header.size()-1); // remove last element
        header.remove(header.size()-1); // remove second last element

=======
>>>>>>> 75b88b79
        List<byte[]> newHeader =new ArrayList<>();
        for (int i=0;i<header.size();i++)
        {
            byte[] e =nullReplace(header.get(i).getRLPData());

            newHeader.add(RLP.encodeElement(e));
        }
        byte[][] newHeaderElements = newHeader.toArray(new byte[newHeader.size()][]);
        byte[] newEncodedHeader = RLP.encodeList(newHeaderElements );
        byte[] list =RLP.encodeList(
                newEncodedHeader,
                // If you request the .getRLPData() of a list you DO get the encoding prefix.
                // very weird.
                nullReplace(block.get(1).getRLPData()),
                nullReplace(block.get(2).getRLPData()));
        byte[] p1 = new byte[10];
        byte[] p2 = new byte[20];

        return list;
        //return RLP.encodeList(list,p1);
        //return RLP.encodeList(p1,p2);
    }

    public static Block decodeBlockBadlyEncoded(String hex) {
        byte[] decoded =Hex.decode(hex);
        byte[] redecoded = removeLastElement(decoded);
        return new Block(redecoded);
    }

<<<<<<< HEAD
=======
    public static Block getBlockBadlyEncoded(int number) {
        return decodeBlockBadlyEncoded(blockRlps[number]);

    }
>>>>>>> 75b88b79
    public Block createChildBlock(Block parent, long fees, List<BlockHeader> uncles, byte[] difficulty) {
        List<Transaction> txs = new ArrayList<>();
        byte[] unclesListHash = HashUtil.sha3(BlockHeader.getUnclesEncodedEx(uncles));

        return new Block(
                parent.getHash(), // parent hash
                unclesListHash, // uncle hash
                parent.getCoinbase(),
                ByteUtils.clone(new Bloom().getData()),
                difficulty, // difficulty
                parent.getNumber() + 1,
                parent.getGasLimit(),
                parent.getGasUsed(),
                parent.getTimestamp() + ++count,
                EMPTY_BYTE_ARRAY,   // extraData
                EMPTY_BYTE_ARRAY,   // mixHash
                BigInteger.ZERO.toByteArray(),  // provisory nonce
                EMPTY_TRIE_HASH,   // receipts root
                EMPTY_TRIE_HASH,
                BlockChainImpl.calcTxTrie(txs),  // transaction root
                ByteUtils.clone(parent.getStateRoot()), //EMPTY_TRIE_HASH,   // state root
                txs,       // transaction list
                uncles,        // uncle list
                null,
                BigInteger.valueOf(fees)
        );
//        return createChildBlock(parent, 0);
    }

    public Block createChildBlock(Block parent, List<Transaction> txs, byte[] stateRoot) {
        return createChildBlock(parent, txs, stateRoot, parent.getCoinbase());
    }

    public Block createChildBlock(Block parent, List<Transaction> txs, byte[] stateRoot, byte[] coinbase) {
        Bloom logBloom = new Bloom();

        if (txs == null) {
            txs = new ArrayList<>();
        }

        return new Block(
                parent.getHash(), // parent hash
                EMPTY_LIST_HASH, // uncle hash
                coinbase, // coinbase
                logBloom.getData(), // logs bloom
                parent.getDifficulty(), // difficulty
                parent.getNumber() + 1,
                parent.getGasLimit(),
                parent.getGasUsed(),
                parent.getTimestamp() + ++count,
                EMPTY_BYTE_ARRAY,   // extraData
                EMPTY_BYTE_ARRAY,   // mixHash
                BigInteger.ZERO.toByteArray(),  // provisory nonce
                EMPTY_TRIE_HASH,   // receipts root
                EMPTY_TRIE_HASH,
                BlockChainImpl.calcTxTrie(txs),  // transaction root
                stateRoot, //EMPTY_TRIE_HASH,   // state root
                txs,       // transaction list
                null,        // uncle list
                null,
                BigInteger.ZERO
        );
    }

    public Block createChildBlock(Block parent, int ntxs) {
        return createChildBlock(parent, ntxs, BIUtil.toBI(parent.getDifficulty()).longValue());
    }

    public Block createChildBlock(Block parent, int ntxs, long difficulty) {
        List<Transaction> txs = new ArrayList<>();

        for (int ntx = 0; ntx < ntxs; ntx++) {
            txs.add(new SimpleRskTransaction(null));
        }

        List<BlockHeader> uncles = new ArrayList<>();

        return createChildBlock(parent, txs, uncles, difficulty, null);
    }

    public Block createChildBlock(Block parent, List<Transaction> txs) {
        return createChildBlock(parent, txs, new ArrayList<>(), BIUtil.toBI(parent.getDifficulty()).longValue(), null);
    }

    public Block createChildBlock(Block parent, List<Transaction> txs, List<BlockHeader> uncles,
                                  long difficulty, BigInteger minGasPrice) {
        return createChildBlock(parent, txs, uncles, difficulty, minGasPrice, parent.getGasLimit());
    }

    public Block createChildBlock(Block parent, List<Transaction> txs, List<BlockHeader> uncles,
                                  long difficulty, BigInteger minGasPrice, byte[] gasLimit) {
        if (txs == null) {
            txs = new ArrayList<>();
        }

        if (uncles == null) {
            uncles = new ArrayList<>();
        }

        byte[] unclesListHash = HashUtil.sha3(BlockHeader.getUnclesEncodedEx(uncles));

        BlockHeader newHeader = new BlockHeader(parent.getHash(),
                unclesListHash,
                parent.getCoinbase(),
                ByteUtils.clone(new Bloom().getData()),
                new byte[]{1},
                parent.getNumber()+1,
                gasLimit,
                0,
                parent.getTimestamp() + ++count,
                new byte[]{},
                new byte[]{},
                new byte[]{},
                new byte[]{},
                (minGasPrice != null) ? minGasPrice.toByteArray() : null,
                CollectionUtils.size(uncles)
        );

        if (difficulty == 0) {
            newHeader.setDifficulty(difficultyCalculator.calcDifficulty(newHeader, parent.getHeader()).toByteArray());
        }
        else {
            newHeader.setDifficulty(BigInteger.valueOf(difficulty).toByteArray());
        }

        newHeader.setTransactionsRoot(Block.getTxTrie(txs).getHash());

        newHeader.setStateRoot(ByteUtils.clone(parent.getStateRoot()));

        Block newBlock = new Block(newHeader, txs, uncles);

        return newBlock;
    }

    public Block createBlock(int number, int ntxs) {
        Bloom logBloom = new Bloom();
        Block parent = getGenesisBlock();

        List<Transaction> txs = new ArrayList<>();

        for (int ntx = 0; ntx < ntxs; ntx++) {
            txs.add(new SimpleRskTransaction(null));
        }

        byte[] parentMGP = (parent.getMinimumGasPrice() != null) ? parent.getMinimumGasPrice() : BigInteger.valueOf(10L).toByteArray();
        BigInteger minimumGasPrice = new MinimumGasPriceCalculator().calculate(new BigInteger(1, parentMGP)
                , BigInteger.valueOf(100L));

        return new Block(
                parent.getHash(), // parent hash
                EMPTY_LIST_HASH, // uncle hash
                parent.getCoinbase(), // coinbase
                logBloom.getData(), // logs bloom
                parent.getDifficulty(), // difficulty
                number,
                parent.getGasLimit(),
                parent.getGasUsed(),
                parent.getTimestamp() + ++count,
                EMPTY_BYTE_ARRAY,   // extraData
                EMPTY_BYTE_ARRAY,   // mixHash
                BigInteger.ZERO.toByteArray(),  // provisory nonce
                EMPTY_TRIE_HASH,   // receipts root
                EMPTY_TRIE_HASH,  // transaction receipts
                EMPTY_TRIE_HASH,
                EMPTY_TRIE_HASH,   // state root
                txs,       // transaction list
                null,        // uncle list
                minimumGasPrice.toByteArray(),
                BigInteger.ZERO
        );
    }

    public Block createSimpleChildBlock(Block parent, int ntxs) {
        Bloom logBloom = new Bloom();

        List<Transaction> txs = new ArrayList<>();

        for (int ntx = 0; ntx < ntxs; ntx++) {
            txs.add(new SimpleRskTransaction(PegTestUtils.createHash3().getBytes()));
        }

        return new SimpleBlock(
                parent.getHash(), // parent hash
                EMPTY_LIST_HASH, // uncle hash
                parent.getCoinbase(), // coinbase
                logBloom.getData(), // logs bloom
                parent.getDifficulty(), // difficulty
                parent.getNumber() + 1,
                parent.getGasLimit(),
                parent.getGasUsed(),
                parent.getTimestamp() + ++count,
                EMPTY_BYTE_ARRAY,   // extraData
                EMPTY_BYTE_ARRAY,   // mixHash
                BigInteger.ZERO.toByteArray(),  // provisory nonce
                EMPTY_TRIE_HASH,   // receipts root
                EMPTY_TRIE_HASH,  // transaction receipts
                EMPTY_TRIE_HASH,
                EMPTY_TRIE_HASH,   // state root
                txs,       // transaction list
                null        // uncle list
        );
    }

    public List<Block> getBlockChain(int size) {
        return getBlockChain(getGenesisBlock(), size);
    }

    public List<Block> getBlockChain(Block parent, int size, long difficulty) {
        return getBlockChain(parent, size,0,false, difficulty);
    }

    public List<Block> getBlockChain(Block parent, int size) {
        return getBlockChain(parent, size, 0);
    }

    public List<Block> getMinedBlockChain(Block parent, int size) {
        return getBlockChain(parent, size, 0, false, true, null);
    }

    public List<Block> getSimpleBlockChain(Block parent, int size) {
        return getSimpleBlockChain(parent, size, 0);
    }

    public List<Block> getBlockChain(Block parent, int size, int ntxs) {
        return getBlockChain(parent, size, ntxs, false);
    }

    public List<Block> getBlockChain(Block parent, int size, int ntxs, boolean withUncles) {
        return getBlockChain(parent, size, ntxs, withUncles, null);
    }

    public List<Block> getBlockChain(Block parent, int size, int ntxs, boolean withUncles, Long difficulty) {
        return getBlockChain(parent, size, ntxs, false, false, difficulty);
    }

    public List<Block> getBlockChain(Block parent, int size, int ntxs, boolean withUncles, boolean withMining, Long difficulty) {
        List<Block> chain = new ArrayList<Block>();
        List<BlockHeader> uncles = new ArrayList<>();
        int chainSize = 0;

        while (chainSize < size) {
            List<Transaction> txs = new ArrayList<>();

            for (int ntx = 0; ntx < ntxs; ntx++) {
                txs.add(new SimpleRskTransaction(null));
            }

            if (difficulty == null) {
                difficulty = 0l;
            }

            Block newblock = createChildBlock(
                    parent, txs, uncles,
                    difficulty,
                    null);

            if (withMining) {
                newblock = BlockMiner.mineBlock(newblock);
            }

            chain.add(newblock);

            if (withUncles) {
                uncles = new ArrayList<>();

                Block newuncle = createChildBlock(parent, ntxs);
                chain.add(newuncle);
                uncles.add(newuncle.getHeader());

                newuncle = createChildBlock(parent, ntxs);
                chain.add(newuncle);
                uncles.add(newuncle.getHeader());
            }

            parent = newblock;
            chainSize++;
        }

        return chain;
    }

    public List<Block> getSimpleBlockChain(Block parent, int size, int ntxs) {
        List<Block> chain = new ArrayList<Block>();

        while (chain.size() < size) {
            Block newblock = createSimpleChildBlock(parent, ntxs);
            chain.add(newblock);
            parent = newblock;
        }

        return chain;
    }

    public Block getNewGenesisBlock(long initialGasLimit, Map<byte[], BigInteger> preMineMap) {
        return getNewGenesisBlock(initialGasLimit,preMineMap, new byte[] { 0 });
    }

    private static byte[] nullReplace(byte[] e) {
        if (e == null) {
            return new byte[0];
        }

        return e;
    }

}<|MERGE_RESOLUTION|>--- conflicted
+++ resolved
@@ -178,21 +178,6 @@
         header.remove(header.size()-1); // remove last element
         header.remove(header.size()-1); // remove second last element
 
-<<<<<<< HEAD
-
-
-    public static byte[] removeLastElement(byte[] rlpEncoded) {
-        ArrayList<RLPElement> params = RLP.decode2(rlpEncoded);
-        RLPList block = (RLPList) params.get(0);
-        RLPList header = (RLPList) block.get(0);
-        if (header.size()<20)
-            return rlpEncoded;
-
-        header.remove(header.size()-1); // remove last element
-        header.remove(header.size()-1); // remove second last element
-
-=======
->>>>>>> 75b88b79
         List<byte[]> newHeader =new ArrayList<>();
         for (int i=0;i<header.size();i++)
         {
@@ -222,13 +207,6 @@
         return new Block(redecoded);
     }
 
-<<<<<<< HEAD
-=======
-    public static Block getBlockBadlyEncoded(int number) {
-        return decodeBlockBadlyEncoded(blockRlps[number]);
-
-    }
->>>>>>> 75b88b79
     public Block createChildBlock(Block parent, long fees, List<BlockHeader> uncles, byte[] difficulty) {
         List<Transaction> txs = new ArrayList<>();
         byte[] unclesListHash = HashUtil.sha3(BlockHeader.getUnclesEncodedEx(uncles));
@@ -526,12 +504,5 @@
         return getNewGenesisBlock(initialGasLimit,preMineMap, new byte[] { 0 });
     }
 
-    private static byte[] nullReplace(byte[] e) {
-        if (e == null) {
-            return new byte[0];
-        }
-
-        return e;
-    }
 
 }