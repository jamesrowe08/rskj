/*
 * This file is part of RskJ
 * Copyright (C) 2017 RSK Labs Ltd.
 *
 * This program is free software: you can redistribute it and/or modify
 * it under the terms of the GNU Lesser General Public License as published by
 * the Free Software Foundation, either version 3 of the License, or
 * (at your option) any later version.
 *
 * This program is distributed in the hope that it will be useful,
 * but WITHOUT ANY WARRANTY; without even the implied warranty of
 * MERCHANTABILITY or FITNESS FOR A PARTICULAR PURPOSE. See the
 * GNU Lesser General Public License for more details.
 *
 * You should have received a copy of the GNU Lesser General Public License
 * along with this program. If not, see <http://www.gnu.org/licenses/>.
 */

package co.rsk.blockchain.utils;

import co.rsk.core.bc.BlockChainImpl;
import co.rsk.mine.MinimumGasPriceCalculator;
import co.rsk.peg.PegTestUtils;
import co.rsk.peg.simples.SimpleBlock;
import co.rsk.peg.simples.SimpleRskTransaction;
import co.rsk.trie.Trie;
import co.rsk.trie.TrieImpl;
import org.apache.commons.collections4.CollectionUtils;
import org.ethereum.core.*;
import org.ethereum.core.genesis.InitialAddressState;
import org.ethereum.crypto.HashUtil;
import org.ethereum.db.ByteArrayWrapper;
<<<<<<< HEAD
import co.rsk.trie.Trie;
import org.ethereum.util.BIUtil;
=======
import org.ethereum.util.ByteUtil;
>>>>>>> 6cbac9e3
import org.ethereum.util.RLP;
import org.spongycastle.pqc.math.linearalgebra.ByteUtils;
import org.spongycastle.util.encoders.Hex;

import java.math.BigInteger;
import java.util.ArrayList;
import java.util.HashMap;
import java.util.List;
import java.util.Map;

import static org.ethereum.core.Genesis.getZeroHash;
import static org.ethereum.crypto.HashUtil.EMPTY_TRIE_HASH;
import static org.ethereum.util.ByteUtil.wrap;

/**
 * Created by ajlopez on 5/10/2016.
 */
public class BlockGenerator {
    private static final byte[] EMPTY_LIST_HASH = HashUtil.sha3(RLP.encodeList());

    private static byte[] EMPTY_BYTE_ARRAY = new byte[0];
    private static int count = 0;

    // from bcValidBlockTest.json
    private static String genesisRLP = "f901fcf901f7a00000000000000000000000000000000000000000000000000000000000000000a01dcc4de8dec75d7aab85b567b6ccd41ad312451b948a7413f0a142fd40d49347948888f1f195afa192cfee860698584c030f4c9db1a07dba07d6b448a186e9612e5f737d1c909dce473e53199901a302c00646d523c1a056e81f171bcc55a6ff8345e692c0f86e5b48e01b996cadc001622fb5e363b421a056e81f171bcc55a6ff8345e692c0f86e5b48e01b996cadc001622fb5e363b421b90100000000000000000000000000000000000000000000000000000000000000000000000000000000000000000000000000000000000000000000000000000000000000000000000000000000000000000000000000000000000000000000000000000000000000000000000000000000000000000000000000000000000000000000000000000000000000000000000000000000000000000000000000000000000000000000000000000000000000000000000000000000000000000000000000000000000000000000000000000000000000000000000000000000000000000000000000000000000000000000000000000000000000000000000000000000008302000080832fefd8808454c98c8142a056e81f171bcc55a6ff8345e692c0f86e5b48e01b996cadc001622fb5e363b421880102030405060708c0c0";

    private static String[] blockRlps = {
            genesisRLP,
            "f902b4f902afa0abff92b32e43e9f34eda3fa7fe5359cb06871b172226a829daa9af22d1fac2cea01dcc4de8dec75d7aab85b567b6ccd41ad312451b948a7413f0a142fd40d49347949efa02278cc63dc612c174976f11037d382f8b67a0c5d6ad68162cb8f04ef7afc8bf74558a19bceaf334b0497bd8d3c86c24de9f9da056e81f171bcc55a6ff8345e692c0f86e5b48e01b996cadc001622fb5e363b421a0a8f57ab26ee2c88d15f6bd20f052dbc76a1f4a0b55d214a88f4b8201b8840736b901000000000000000000000000000000000000000000000000000000000000000000000000000000000000000000000000000000000000000000000000000000000000000000000000000000000000000000000000000000000000000000000000000000000000000000000000000000000000000000000000000000000000000000000000000000000000000000000000000000000000000000000000000000000000000000000000000000000000000000000000000000000000000000000000000000000000000000000000000000000000000000000000000000000000000000000000000000000000000000000000000000000000000000000000000000000083020000018407fe000080845730e70e808080b85004000000f08613eff431f121c059541e38594a190d6b0e46d2cb2bb52dc6b692020000003b8cacca5ed46c229a777c7c55ddfefed2b78ccb4ce6df07ecb1e36bde29f4741ee73057ffff7f20005a40aca701000000013b8cacca5ed46c229a777c7c55ddfefed2b78ccb4ce6df07ecb1e36bde29f4740101b86100000000000000801f506f4152ccdb46a5e162488b24647e750c88073c56530d2154475fdc8c4cb4ac00000000000000002b6a524f4f5453544f434b3a1ff8eae11ecb36803b0fd23bd31490bd1054e078852a0f975428871c42bef40900000000800ac0c0",
            "f902b4f902afa0c15c503127c6c70f53666806a336ab7600c5d7aa86bf2bd9149acb48b3353ffba01dcc4de8dec75d7aab85b567b6ccd41ad312451b948a7413f0a142fd40d49347949efa02278cc63dc612c174976f11037d382f8b67a0feac8b5b3fdaad27bc3a289646b6c44464c4b89ce30d1649cfe39e2b26323526a056e81f171bcc55a6ff8345e692c0f86e5b48e01b996cadc001622fb5e363b421a0e2bdde9667f20119e55bc4d60dd80c14fca25caf985b8523e20c649b1113b06eb901000000000000000000000000000000000000000000000000000000000000000000000000000000000000000000000000000000000000000000000000000000000000000000000000000000000000000000000000000000000000000000000000000000000000000000000000000000000000000000000000000000000000000000000000000000000000000000000000000000000000000000000000000000000000000000000000000000000000000000000000000000000000000000000000000000000000000000000000000000000000000000000000000000000000000000000000000000000000000000000000000000000000000000000000000000000083020000028407fc008080845730e726808080b85004000000f08613eff431f121c059541e38594a190d6b0e46d2cb2bb52dc6b69202000000899e557890240f889575a7dbb3249e6a9cb3df8933ffd29fd88b0a559229b11f28e73057ffff7f20804a9c66a70100000001899e557890240f889575a7dbb3249e6a9cb3df8933ffd29fd88b0a559229b11f0101b861000000000000008034d70d272689bd240d2c25c5d15b5bb7242c6979011ec2167faad2b90c079c2fac00000000000000002b6a524f4f5453544f434b3acb21587449c2d39b94bf06c2b81ea74d83ad1b4de7d425cfce01253796b2d85a00000000800ac0c0",
            "f9031ff902b3a0c5ff6a7292616ea38273cbde89520a24b9e117cab75d0439313fbe539b351ebca01dcc4de8dec75d7aab85b567b6ccd41ad312451b948a7413f0a142fd40d49347949efa02278cc63dc612c174976f11037d382f8b67a0b36f7def24114af7bc148c1b911e5a75fc7e7a8b6f05f9dd8aebe5204aafb41da00254dfb821f03ebf1660588345960c9528e214998f6ce5c996136410554d4a5fa0f0c28d912ccc2e025463f937def58f171f89f274367cdb6b13aaf604b202da0db901000000000000000000000000000000000000000000000000000000000000000000000000000000000000000000000000000000000000000000000000000000000000000000000000000000000000000000000000000000000000000000000000000000000000000000000000000000000000000000000000000000000000000000000000000000000000000000000000000000000000000000000000000000000000000000000000000000000000000000000000000000000000000000000000000000000000000000000000000000000000000000000000000000000000000000000000000000000000000000000000000000000000000000000000000000000083020040038407fa017f825208845730e72f808080b85004000000f08613eff431f121c059541e38594a190d6b0e46d2cb2bb52dc6b69202000000148469a712391f2d0fd4394b39a2f8fa878f37b63268a26f6b1403a9c45a2cfc30e73057ffff7f20800911a8a70100000001148469a712391f2d0fd4394b39a2f8fa878f37b63268a26f6b1403a9c45a2cfc0101b861000000000000008031377ae680b963a4968b540f3a6aa00651fa1ac60c07d39f5c3ef715759096c2ac00000000000000002b6a524f4f5453544f434b3ac25da85d2292da795489ab2eb6b534eb3def0cd6e29f1ddbe09f26d74dca325a000000008252080af866f864800182520894e42d40b27a5f18685520f0f22aea086181ed61508502540be400801ca05aaaf420781ee3ca97df2543809edb52e41c95d2cfbda16d8fc6772abeae221ca032e8c5f3ed3de052c55b57f5ea3d7c882dabb8c4f758f990579236af7c2fe4e6c0",
            "f902b4f902afa02224b34b6bd4a0b4a4dc2b9aa67d86dd401a4c180d519022f85e500ff82f7637a01dcc4de8dec75d7aab85b567b6ccd41ad312451b948a7413f0a142fd40d49347949efa02278cc63dc612c174976f11037d382f8b67a0bbef991ea1691a0ee9eeebeda57dde7fe3f80f589f7abd47bf16d8cd04b964c3a056e81f171bcc55a6ff8345e692c0f86e5b48e01b996cadc001622fb5e363b421a0249b2f538c284002a2068409d2cbdcba3a74072cea3dcaf1bcef415e86acbaf6b901000000000000000000000000000000000000000000000000000000000000000000000000000000000000000000000000000000000000000000000000000000000000000000000000000000000000000000000000000000000000000000000000000000000000000000000000000000000000000000000000000000000000000000000000000000000000000000000000000000000000000000000000000000000000000000000000000000000000000000000000000000000000000000000000000000000000000000000000000000000000000000000000000000000000000000000000000000000000000000000000000000000000000000000000000000000083020080048407f802fe80845730e732808080b85004000000f08613eff431f121c059541e38594a190d6b0e46d2cb2bb52dc6b69202000000e8d9789a4509cb1f3d775d267b7f2fa7b5291f56717dc962dc319e9d706c84ee33e73057ffff7f2080012abca70100000001e8d9789a4509cb1f3d775d267b7f2fa7b5291f56717dc962dc319e9d706c84ee0101b861000000000000008010a3283751f55cfc66e4f5e3691330ef9fe39b86852b98e0fef969ab2bfb16cbac00000000000000002b6a524f4f5453544f434b3a772c6a4f889a9cf4bc7ec380c9014dbf0f8cb529155282a4ea78ccb18f18fd7600000000800ac0c0"
    };

    public static Genesis getGenesisBlock() {
        return new Genesis(Hex.decode(genesisRLP));
    }

    static final boolean isRsk = true;

    public static Block getNewGenesisBlock(long initialGasLimit,Map<byte[], BigInteger> preMineMap) {
        return getNewGenesisBlock(initialGasLimit,preMineMap, (byte) 0);
    }


    public static Block getNewGenesisBlock(long initialGasLimit,Map<byte[], BigInteger> preMineMap, byte difficultyByte) {

        byte[] nonce       = new byte[]{0};
        byte[] difficulty  = new byte[]{difficultyByte};
        byte[] mixHash     = new byte[]{0};

        /* Unimportant address. Because there is no subsidy
        ECKey ecKey;
        byte[] address;
        SecureRandom rand =new InsecureRandom(0);
        ecKey = new ECKey(rand);
        address = ecKey.getAddress();
        */
        byte[] coinbase    = Hex.decode("e94aef644e428941ee0a3741f28d80255fddba7f");

        long   timestamp         = 0; // predictable timeStamp

        byte[] parentHash  = EMPTY_BYTE_ARRAY;
        byte[] extraData   = EMPTY_BYTE_ARRAY;

        long   gasLimit         = initialGasLimit;

        byte[] bitcoinMergedMiningHeader = null;
        byte[] bitcoinMergedMiningMerkleProof = null;
        byte[] bitcoinMergedMiningCoinbaseTransaction = null;

        Genesis genesis = new Genesis(parentHash, EMPTY_LIST_HASH, coinbase, getZeroHash(),
                difficulty, 0, gasLimit, 0, timestamp, extraData,
                mixHash, nonce, bitcoinMergedMiningHeader, bitcoinMergedMiningMerkleProof,
                bitcoinMergedMiningCoinbaseTransaction, BigInteger.valueOf(100L).toByteArray());
        if (preMineMap!=null) {
            Map<ByteArrayWrapper, InitialAddressState> preMineMap2 = generatePreMine(preMineMap);
            genesis.setPremine(preMineMap2);

            byte[] rootHash = generateRootHash(preMineMap2);
            genesis.setStateRoot(rootHash);

        }
        return genesis;
    }

    private static byte[] generateRootHash(Map<ByteArrayWrapper, InitialAddressState> premine){
        Trie state = new TrieImpl(null, true);

        for (ByteArrayWrapper key : premine.keySet())
            state = state.put(key.getData(), premine.get(key).getAccountState().getEncoded());

        return state.getHash();
    }

    private static Map<ByteArrayWrapper, InitialAddressState> generatePreMine(Map<byte[], BigInteger> alloc){
        Map<ByteArrayWrapper, InitialAddressState> premine = new HashMap<>();
        for (byte[] key : alloc.keySet()){
            AccountState acctState = new AccountState(BigInteger.valueOf(0), alloc.get(key));
            premine.put(wrap(key), new InitialAddressState(acctState, null));
        }

        return premine;
    }

    public static Block getBlock(int number) {
        return new Block(Hex.decode(blockRlps[number]));
    }

    public static Block createChildBlock(Block parent) {
        return createChildBlock(parent, 0);
    }

    public static Block createChildBlock(Block parent, List<Transaction> txs, byte[] stateRoot ) {
        return createChildBlock(parent, txs, stateRoot, parent.getCoinbase());
    }

    public static Block createChildBlock(Block parent, List<Transaction> txs, byte[] stateRoot, byte[] coinbase ) {
        Bloom logBloom = new Bloom();

        if (txs==null)
            txs = new ArrayList<>();

        return new Block(
                parent.getHash(), // parent hash
                EMPTY_LIST_HASH, // uncle hash
                coinbase, // coinbase
                logBloom.getData(), // logs bloom
                parent.getDifficulty(), // difficulty
                parent.getNumber() + 1,
                parent.getGasLimit(),
                parent.getGasUsed(),
                parent.getTimestamp() + ++count,
                EMPTY_BYTE_ARRAY,   // extraData
                EMPTY_BYTE_ARRAY,   // mixHash
                BigInteger.ZERO.toByteArray(),  // provisory nonce
                EMPTY_TRIE_HASH,   // receipts root
                BlockChainImpl.calcTxTrie(txs),  // transaction root
                stateRoot, //EMPTY_TRIE_HASH,   // state root
                txs,       // transaction list
                null,        // uncle list
                null,
                0L
        );
    }

    public static Block createChildBlock(Block parent, int ntxs) {
        return createChildBlock(parent, ntxs, BIUtil.toBI(parent.getDifficulty()).longValue());
    }

    public static Block createChildBlock(Block parent, int ntxs, long difficulty) {
        List<Transaction> txs = new ArrayList<>();

        for (int ntx = 0; ntx < ntxs; ntx++)
            txs.add(new SimpleRskTransaction(null));

        List<BlockHeader> uncles = new ArrayList<>();

        return createChildBlock(parent, txs, uncles, difficulty, null);
    }

    public static Block createChildBlock(Block parent, List<Transaction> txs) {
        return createChildBlock(parent, txs, new ArrayList<>(), BIUtil.toBI(parent.getDifficulty()).longValue(), null);
    }


    public static Block createChildBlock(Block parent, List<Transaction> txs, List<BlockHeader> uncles, long difficulty, BigInteger minGasPrice) {
        if (txs == null)
            txs = new ArrayList<>();
        if (uncles == null)
            uncles = new ArrayList<>();

        Bloom logBloom = new Bloom();
        byte[] bidiff = BigInteger.valueOf(difficulty).toByteArray();
        byte[] unclesListHash = HashUtil.sha3(BlockHeader.getUnclesEncodedEx(uncles));

        BlockHeader newHeader = new BlockHeader(parent.getHash(),
                unclesListHash,
                parent.getCoinbase(),
                ByteUtils.clone(new Bloom().getData()),
                new byte[]{1},
                parent.getNumber()+1,
                parent.getGasLimit(),
                0,
                parent.getTimestamp() + ++count,
                new byte[]{},
                new byte[]{},
                new byte[]{},
                new byte[]{},
                (minGasPrice != null) ? minGasPrice.toByteArray() : null,
                CollectionUtils.size(uncles)
        );

        if (difficulty == 0)
            newHeader.setDifficulty(newHeader.calcDifficulty(parent.getHeader()).toByteArray());
        else
            newHeader.setDifficulty(BigInteger.valueOf(difficulty).toByteArray());

        newHeader.setTransactionsRoot(Block.getTxTrie(txs).getHash());

        newHeader.setStateRoot(ByteUtils.clone(parent.getStateRoot()));

        Block newBlock = new Block(newHeader, txs, uncles);

        return newBlock;
    }

    public static Block createBlock(int number, int ntxs) {
        Bloom logBloom = new Bloom();
        Block parent = BlockGenerator.getGenesisBlock();

        List<Transaction> txs = new ArrayList<>();

        for (int ntx = 0; ntx < ntxs; ntx++)
            txs.add(new SimpleRskTransaction(null));

        byte[] parentMGP = (parent.getMinimumGasPrice() != null) ? parent.getMinimumGasPrice() : BigInteger.valueOf(10L).toByteArray();
        BigInteger minimumGasPrice = new MinimumGasPriceCalculator().calculate(new BigInteger(1, parentMGP)
                , BigInteger.valueOf(100L));


        return new Block(
                parent.getHash(), // parent hash
                EMPTY_LIST_HASH, // uncle hash
                parent.getCoinbase(), // coinbase
                logBloom.getData(), // logs bloom
                parent.getDifficulty(), // difficulty
                number,
                parent.getGasLimit(),
                parent.getGasUsed(),
                parent.getTimestamp() + ++count,
                EMPTY_BYTE_ARRAY,   // extraData
                EMPTY_BYTE_ARRAY,   // mixHash
                BigInteger.ZERO.toByteArray(),  // provisory nonce
                EMPTY_TRIE_HASH,   // receipts root
                EMPTY_TRIE_HASH,  // transaction receipts
                EMPTY_TRIE_HASH,   // state root
                txs,       // transaction list
                null,        // uncle list
                minimumGasPrice.toByteArray(),
                0L
        );
    }

    public static Block createSimpleChildBlock(Block parent, int ntxs) {
        Bloom logBloom = new Bloom();

        List<Transaction> txs = new ArrayList<>();

        for (int ntx = 0; ntx < ntxs; ntx++)
            txs.add(new SimpleRskTransaction(PegTestUtils.createHash3().getBytes()));

        return new SimpleBlock(
                parent.getHash(), // parent hash
                EMPTY_LIST_HASH, // uncle hash
                parent.getCoinbase(), // coinbase
                logBloom.getData(), // logs bloom
                parent.getDifficulty(), // difficulty
                parent.getNumber() + 1,
                parent.getGasLimit(),
                parent.getGasUsed(),
                parent.getTimestamp() + ++count,
                EMPTY_BYTE_ARRAY,   // extraData
                EMPTY_BYTE_ARRAY,   // mixHash
                BigInteger.ZERO.toByteArray(),  // provisory nonce
                EMPTY_TRIE_HASH,   // receipts root
                EMPTY_TRIE_HASH,  // transaction receipts
                EMPTY_TRIE_HASH,   // state root
                txs,       // transaction list
                null        // uncle list
        );
    }

    public static List<Block> getBlockChain(int size) {
        return getBlockChain(BlockGenerator.getGenesisBlock(), size);
    }

    public static List<Block> getBlockChain(Block parent, int size) {
        return getBlockChain(parent, size, 0);
    }

    public static List<Block> getMinedBlockChain(Block parent, int size) {
        return getBlockChain(parent, size, 0, false, true);
    }

    public static List<Block> getSimpleBlockChain(Block parent, int size) {
        return getSimpleBlockChain(parent, size, 0);
    }

    public static List<Block> getBlockChain(Block parent, int size, int ntxs) {
        return getBlockChain(parent, size, ntxs, false, false);
    }

    public static List<Block> getBlockChain(Block parent, int size, int ntxs, boolean withUncles) {
        return getBlockChain(parent, size, ntxs, withUncles, false);
    }

    public static List<Block> getBlockChain(Block parent, int size, int ntxs, boolean withUncles, boolean withMining) {
        List<Block> chain = new ArrayList<Block>();
        List<BlockHeader> uncles = new ArrayList<>();
        int chainSize = 0;

        while (chainSize < size) {
            List<Transaction> txs = new ArrayList<>();

            for (int ntx = 0; ntx < ntxs; ntx++)
                txs.add(new SimpleRskTransaction(null));

<<<<<<< HEAD
            Block newblock = BlockGenerator.createChildBlock(parent, txs, uncles, BIUtil.toBI(parent.getDifficulty()).longValue(), null);
=======
            Block newblock = BlockGenerator.createChildBlock(parent, txs, uncles, 0, null);

            if (withMining)
                newblock = BlockMiner.mineBlock(newblock);

>>>>>>> 6cbac9e3
            chain.add(newblock);

            if (withUncles) {
                uncles = new ArrayList<>();

                Block newuncle = BlockGenerator.createChildBlock(parent, ntxs);
                chain.add(newuncle);
                uncles.add(newuncle.getHeader());

                newuncle = BlockGenerator.createChildBlock(parent, ntxs);
                chain.add(newuncle);
                uncles.add(newuncle.getHeader());
            }

            parent = newblock;
            chainSize++;
        }

        return chain;
    }

    public static List<Block> getSimpleBlockChain(Block parent, int size, int ntxs) {
        List<Block> chain = new ArrayList<Block>();

        while (chain.size() < size) {
            Block newblock = BlockGenerator.createSimpleChildBlock(parent, ntxs);
            chain.add(newblock);
            parent = newblock;
        }

        return chain;
    }
}<|MERGE_RESOLUTION|>--- conflicted
+++ resolved
@@ -30,12 +30,7 @@
 import org.ethereum.core.genesis.InitialAddressState;
 import org.ethereum.crypto.HashUtil;
 import org.ethereum.db.ByteArrayWrapper;
-<<<<<<< HEAD
-import co.rsk.trie.Trie;
 import org.ethereum.util.BIUtil;
-=======
-import org.ethereum.util.ByteUtil;
->>>>>>> 6cbac9e3
 import org.ethereum.util.RLP;
 import org.spongycastle.pqc.math.linearalgebra.ByteUtils;
 import org.spongycastle.util.encoders.Hex;
@@ -344,15 +339,12 @@
             for (int ntx = 0; ntx < ntxs; ntx++)
                 txs.add(new SimpleRskTransaction(null));
 
-<<<<<<< HEAD
+
             Block newblock = BlockGenerator.createChildBlock(parent, txs, uncles, BIUtil.toBI(parent.getDifficulty()).longValue(), null);
-=======
-            Block newblock = BlockGenerator.createChildBlock(parent, txs, uncles, 0, null);
 
             if (withMining)
                 newblock = BlockMiner.mineBlock(newblock);
 
->>>>>>> 6cbac9e3
             chain.add(newblock);
 
             if (withUncles) {
