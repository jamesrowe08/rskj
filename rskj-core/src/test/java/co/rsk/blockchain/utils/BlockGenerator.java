--- conflicted
+++ resolved
@@ -339,7 +339,7 @@
     }
 
     public static List<Block> getBlockChain(Block parent, int size, long difficulty) {
-        return getBlockChain(parent, size,0,false,difficulty);
+        return getBlockChain(parent, size,0,false, difficulty);
     }
 
     public static List<Block> getBlockChain(Block parent, int size) {
@@ -347,7 +347,7 @@
     }
 
     public static List<Block> getMinedBlockChain(Block parent, int size) {
-        return getBlockChain(parent, size, 0, false, true);
+        return getBlockChain(parent, size, 0, false, true, null);
     }
 
     public static List<Block> getSimpleBlockChain(Block parent, int size) {
@@ -355,8 +355,7 @@
     }
 
     public static List<Block> getBlockChain(Block parent, int size, int ntxs) {
-<<<<<<< HEAD
-        return getBlockChain(parent, size, ntxs, false, null);
+        return getBlockChain(parent, size, ntxs, false);
     }
 
     public static List<Block> getBlockChain(Block parent, int size, int ntxs, boolean withUncles) {
@@ -364,16 +363,11 @@
     }
 
     public static List<Block> getBlockChain(Block parent, int size, int ntxs, boolean withUncles, Long difficulty) {
-=======
-        return getBlockChain(parent, size, ntxs, false, false);
-    }
-
-    public static List<Block> getBlockChain(Block parent, int size, int ntxs, boolean withUncles) {
-        return getBlockChain(parent, size, ntxs, withUncles, false);
-    }
-
-    public static List<Block> getBlockChain(Block parent, int size, int ntxs, boolean withUncles, boolean withMining) {
->>>>>>> ae53382d
+        return getBlockChain(parent, size, ntxs, false, false, difficulty);
+    }
+
+
+    public static List<Block> getBlockChain(Block parent, int size, int ntxs, boolean withUncles, boolean withMining, Long difficulty) {
         List<Block> chain = new ArrayList<Block>();
         List<BlockHeader> uncles = new ArrayList<>();
         int chainSize = 0;
@@ -384,7 +378,6 @@
             for (int ntx = 0; ntx < ntxs; ntx++)
                 txs.add(new SimpleRskTransaction(null));
 
-<<<<<<< HEAD
             if (difficulty == null) {
                 difficulty = ByteUtil.bytesToBigInteger(parent.getDifficulty()).longValue();
             }
@@ -392,13 +385,11 @@
                     parent, txs, uncles,
                     difficulty,
                     null);
-=======
-            Block newblock = BlockGenerator.createChildBlock(parent, txs, uncles, 0, null);
 
             if (withMining)
                 newblock = BlockMiner.mineBlock(newblock);
 
->>>>>>> ae53382d
+
             chain.add(newblock);
 
             if (withUncles) {
