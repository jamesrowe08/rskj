--- conflicted
+++ resolved
@@ -32,17 +32,10 @@
 import co.rsk.validators.DummyBlockValidationRule;
 import org.ethereum.core.Block;
 import org.ethereum.core.Blockchain;
-<<<<<<< HEAD
-import org.ethereum.facade.Ethereum;
-import org.ethereum.manager.WorldManager;
-import org.ethereum.net.server.ChannelManager;
-=======
->>>>>>> 6310e5b2
 import org.ethereum.rpc.Simples.SimpleEthereum;
 import org.ethereum.rpc.Simples.SimpleWorldManager;
 import org.junit.Assert;
 import org.junit.Test;
-import org.mockito.Mockito;
 
 import java.util.List;
 
@@ -174,12 +167,8 @@
 
     private static Web3Impl createWeb3(World world, SimpleEthereum ethereum, MinerServer minerServer) {
         MinerClientImpl minerClient = new MinerClientImpl();
-<<<<<<< HEAD
-        Web3Impl web3 = new Web3Impl(getMockEthereum(), getMockProperties(), WalletFactory.createWallet(), minerClient, minerServer, Mockito.mock(ChannelManager.class));
-=======
         PersonalModule pm = new PersonalModuleWalletDisabled();
-        Web3Impl web3 = new Web3Impl(Web3Mocks.getMockEthereum(), Web3Mocks.getMockProperties(), minerClient, minerServer, pm, null);
->>>>>>> 6310e5b2
+        Web3Impl web3 = new Web3Impl(Web3Mocks.getMockEthereum(), Web3Mocks.getMockProperties(), minerClient, minerServer, pm, null, Web3Mocks.getMockChannelManager());
 
         SimpleWorldManager worldManager = new SimpleWorldManager();
         worldManager.setBlockchain(world.getBlockChain());
