--- conflicted
+++ resolved
@@ -69,17 +69,6 @@
         return ethModuleWallet.accounts();
     }
 
-<<<<<<< HEAD
-    public Map<String, Object> bridgeState() throws IOException {
-        Web3.CallArguments arguments = new Web3.CallArguments();
-        arguments.to = "0x" + PrecompiledContracts.BRIDGE_ADDR;
-        arguments.data = Hex.toHexString(Bridge.GET_STATE_FOR_DEBUGGING.encodeSignature());
-        arguments.gasPrice = "0x0";
-        arguments.value = "0x0";
-        arguments.gas = "0x3dc6c0";
-        ProgramResult res = eth.callConstant(arguments);
-        BridgeState state = BridgeStateReader.readSate(TypeConverter.removeZeroX(toJsonHex(res.getHReturn())));
-=======
     public Map<String, Object> bridgeState(Blockchain blockchain) throws IOException, BlockStoreException {
         Block block = blockchain.getBestBlock();
         Repository repository = blockchain.getRepository().getSnapshotTo(block.getStateRoot()).startTracking();
@@ -95,7 +84,6 @@
 
         BridgeState state = BridgeState.create(result);
 
->>>>>>> 7796c65b
         return state.stateToMap();
     }
 
