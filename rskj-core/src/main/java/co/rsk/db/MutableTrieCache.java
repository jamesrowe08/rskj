/*
 * This file is part of RskJ
 * Copyright (C) 2019 RSK Labs Ltd.
 *
 * This program is free software: you can redistribute it and/or modify
 * it under the terms of the GNU Lesser General Public License as published by
 * the Free Software Foundation, either version 3 of the License, or
 * (at your option) any later version.
 *
 * This program is distributed in the hope that it will be useful,
 * but WITHOUT ANY WARRANTY; without even the implied warranty of
 * MERCHANTABILITY or FITNESS FOR A PARTICULAR PURPOSE. See the
 * GNU Lesser General Public License for more details.
 *
 * You should have received a copy of the GNU Lesser General Public License
 * along with this program. If not, see <http://www.gnu.org/licenses/>.
 */

package co.rsk.db;

import co.rsk.core.RskAddress;
import co.rsk.core.types.ints.Uint24;
import co.rsk.crypto.Keccak256;
import co.rsk.trie.MutableTrie;
import co.rsk.trie.Trie;
import co.rsk.trie.TrieKeySlice;
import org.ethereum.crypto.Keccak256Helper;
import org.ethereum.db.ByteArrayWrapper;
import org.ethereum.db.TrieKeyMapper;
import org.ethereum.vm.DataWord;

import java.nio.ByteBuffer;
import java.nio.charset.StandardCharsets;
import java.util.*;
import java.util.function.Function;

public class MutableTrieCache implements MutableTrie {

    private final TrieKeyMapper trieKeyMapper = new TrieKeyMapper();

    private MutableTrie trie;

    // We use a single cache to mark both changed elements (new node value or rent paid time) and removed elements.
    // null value means the element has been removed.
    
    /* #mish:  ByteArrayWrapper converts byte[] to an object with size and lexicographic comparison methods
     The cache is implemented as a nested hashmap. 
     * 1st/outer layer key is AccountKeyWrapper: extracts "account key" component (not storage, not code) as a bytearraywrapper
          see getAccountKeyWrapper
     * 2nd or inner map has just the key wrapper (as byteArraywrapper object)
          if the given key is a regular account key (unique size), then both wrappers are the same
     * Instead of base accountKey, the first key could also be the base for the storageRoot  
    */
    
    //#mish: this cache for node values is not used in implementation with rent. remove references after review    
    // private final Map<ByteArrayWrapper, Map<ByteArrayWrapper, byte[]>> cache;

    // #mish: Use a combo-cache to track both value and storage rent timestamp 
    // use a ByteBuffer with node rent (8 bytes) + value
    private final Map<ByteArrayWrapper, Map<ByteArrayWrapper, byte[]>> comboCache; 

    // this logs recursive delete operations to be performed at commit time
    private final Set<ByteArrayWrapper> deleteRecursiveLog;

    public MutableTrieCache(MutableTrie parentTrie) {
        trie = parentTrie;   //#mish this is a mutableTrie, not a regular one
        //cache = new HashMap<>(); // cache for value updates and deletions via null value
        comboCache = new HashMap<>(); // combined cache for value and or storage rent updates
        deleteRecursiveLog = new HashSet<>();
    }

    @Override
    public Trie getTrie() {
        assertNoCache();
        return trie.getTrie();
    }

    @Override
    public Keccak256 getHash() {
        assertNoCache();
        return trie.getHash();
    }

    // for value.. similar methods for getvaluehash and valuelength later
    @Override
    public byte[] get(byte[] key) {
        //#mish: prior to storage rent, the value stored in 'cache' (nested hashmap) was returned directly i.e. "identity()"
        // with storage rent paid. the node's cached value needs to be separated from rent timestamp
        
        //return  internalGet(key, trie::get, Function.identity()).orElse(null);
        return internalGet(key, trie::get, cachedBytes -> extractValue(cachedBytes)).orElse(null);  
    }

    // #mis: extract node value when stored together with node's rentLastPaidTime in nested hashmap
    private byte[] extractValue(byte[] data){
        ByteBuffer currData = ByteBuffer.wrap(data);
        long currLastRentPaidTime = currData.getLong(); // this is stored first
        byte[] currValue = new byte[data.length - 8]; // whatever is left over is actual node data
        currData.get(currValue);
        return currValue;
    }

    // #mish: gets value from cache (a nested hashMap).. if not cached then use trie.get()
    // modify original to add cache (value or rent) as arg
    private <T> Optional<T> internalGet(
            byte[] key,
            Function<byte[], T> trieRetriever,
            Function<byte[], T> cacheTransformer) {
        // convert key to bytearray object
        ByteArrayWrapper wrapper = new ByteArrayWrapper(key);
        // convert key to account key bytearray object (could be same as above)
        ByteArrayWrapper accountWrapper = getAccountWrapper(wrapper);
        // check if accountkey (for given key) is in cache (a nested hashMap)
        // the (unique or null) return from map.get() will be a inner map containing key-value pairs
        // with distinct keys (wrappers) but the same account wrapper. 
        Map<ByteArrayWrapper, byte[]> accountItems = comboCache.get(accountWrapper);
        // check if the account is marked for deletion
        boolean isDeletedAccount = deleteRecursiveLog.contains(accountWrapper);
        // account not in cache
        if (accountItems == null || !accountItems.containsKey(wrapper)) {
            if (isDeletedAccount) {
                return Optional.empty();
            }
            // uncached account
            return Optional.ofNullable(trieRetriever.apply(key)); //apply the trie method (get, getValueHash, getLastRentPaid etc)
        }
        // if account is in cache, get value for the specific wrapper
        byte[] cacheItem = accountItems.get(wrapper);
        if (cacheItem == null) {
            // deleted account key
            return Optional.empty();
        }
        // cached account key
        return Optional.ofNullable(cacheTransformer.apply(cacheItem)); //in case of value, no transformation needed, byte[] (i.e. identity)
    }

    public Iterator<DataWord> getStorageKeys(RskAddress addr) {
        byte[] accountStoragePrefixKey = trieKeyMapper.getAccountStoragePrefixKey(addr);
        ByteArrayWrapper accountWrapper = getAccountWrapper(new ByteArrayWrapper(accountStoragePrefixKey));

        boolean isDeletedAccount = deleteRecursiveLog.contains(accountWrapper);
        Map<ByteArrayWrapper, byte[]> accountItems = comboCache.get(accountWrapper);
        if (accountItems == null && isDeletedAccount) {
            return Collections.emptyIterator();
        }

        if (isDeletedAccount) {
            // lower level is deleted, return cached items
            return new StorageKeysIterator(Collections.emptyIterator(), accountItems, addr, trieKeyMapper);
        }

        Iterator<DataWord> storageKeys = trie.getStorageKeys(addr);
        if (accountItems == null) {
            // uncached account
            return storageKeys;
        }

        return new StorageKeysIterator(storageKeys, accountItems, addr, trieKeyMapper);
    }

    // This method returns a wrapper with the same content and size expected for an account key
    // when the key is from the same size than the original wrapper, it returns the same object
    private ByteArrayWrapper getAccountWrapper(ByteArrayWrapper originalWrapper) {
        byte[] key = originalWrapper.getData();
        int size = TrieKeyMapper.domainPrefix().length + TrieKeyMapper.ACCOUNT_KEY_SIZE + TrieKeyMapper.SECURE_KEY_SIZE;
        //System.out.println("size is " + size + "key len " + key.length);
        return key.length == size ? originalWrapper : new ByteArrayWrapper(Arrays.copyOf(key, size));
    }

    @Override
    public void put(byte[] key, byte[] value) {
        put(new ByteArrayWrapper(key), value);
    }

    // This method optimizes cache-to-cache transfers
    @Override
    public void put(ByteArrayWrapper wrapper, byte[] value) {
        long newLastRentPaidTime = 0L; // initialized to 0.. we'll check for prior value in cache
        ByteArrayWrapper accountWrapper = getAccountWrapper(wrapper);
        Map<ByteArrayWrapper, byte[]> comboAccountMap = comboCache.computeIfAbsent(accountWrapper, k -> new HashMap<>());
        // with computeIfAbsent(), comboCache.get(accountWrapper) != null.. so only check for the inner Map 
        byte[] currentCachedData = comboCache.get(accountWrapper).get(wrapper);
        if (currentCachedData != null){
            // something already in cache for that wrapper/node.. grab that first. Since value is explicitly passed as argument,
            //  only cached rentPaidTime needs to be preserved. The cached (previous) value will be overwritten
            newLastRentPaidTime = ByteBuffer.wrap(currentCachedData).getLong();
        }    
        // now for the actual put (into the cache)
        if (value != null){
            ByteBuffer buffer = ByteBuffer.allocate(8 + value.length);    
            buffer.putLong(newLastRentPaidTime);
            buffer.put(value);
            comboAccountMap.put(wrapper, buffer.array());
        }else { // marked for deletion
            comboAccountMap.put(wrapper, value); // put the null value in the hashmap and discard rent paid time
        }
        
    }

    @Override
    public void put(String key, byte[] value) {
        byte[] keybytes = key.getBytes(StandardCharsets.UTF_8);
        put(keybytes, value);
    }

    // #mish: this allows updating value at the same time as rent
    // if updating rent alone, then pass current value
    @Override
    public void putWithRent(byte[] key, byte[] value, long newLastRentPaidTime) {
        putWithRent(new ByteArrayWrapper(key), value, newLastRentPaidTime);
    }  
    
    public void putWithRent(String key, byte[] value, long newLastRentPaidTime) {
        byte[] keybytes = key.getBytes(StandardCharsets.UTF_8);
        putWithRent(keybytes, value, newLastRentPaidTime);
    }

    public void putWithRent(ByteArrayWrapper wrapper, byte[] value, long newLastRentPaidTime){
        if (value == null){ // alternative is to add it to delete cache.. just staying close to orig imlementation
            ByteArrayWrapper accountWrapper = getAccountWrapper(wrapper);
            Map<ByteArrayWrapper, byte[]> accountMap = comboCache.computeIfAbsent(accountWrapper, k -> new HashMap<>());
            accountMap.put(wrapper, value);
        } else {
            ByteArrayWrapper accountWrapper = getAccountWrapper(wrapper);
            ByteBuffer buffer = ByteBuffer.allocate(8 + value.length);
            buffer.putLong(newLastRentPaidTime);
            buffer.put(value);
            Map<ByteArrayWrapper, byte[]> comboAccountMap = comboCache.computeIfAbsent(accountWrapper, k -> new HashMap<>());
            // Since node value and rentLastPaidTime are explicitly passed as arguments, 
            //  there is no need to check to see if some value or rent time already in the cache, okay to overwrite
            comboAccountMap.put(wrapper, buffer.array());
        }
    }

    ////////////////////////////////////////////////////////////////////////////////////
    // The semantic of implementations is special, and not the same of the MutableTrie
    // It is DELETE ON COMMIT, which means that changes are not applies until commit()
    // is called, and changes are applied last.
    ////////////////////////////////////////////////////////////////////////////////////
    @Override
    public void deleteRecursive(byte[] key) {
        // Can there be wrongly unhandled interactions between put() and deleteRecurse()
        // In theory, yes. In practice, never.
        // Suppose that a contract X calls a contract S.
        // Contract S calls itself with CALL.
        // Contract S suicides with SUICIDE opcode.
        // This causes a return to prev contract.
        // But the SUICIDE DOES NOT cause the storage keys to be removed YET.
        // Now parent contract S is still running, and it then can create a new storage cell
        // with SSTORE. This will be stored in the cache as a put(). The cache later receives a
        // deleteRecursive, BUT NEVER IN THE OTHER order.
        // See TransactionExecutor.finalization(), when it iterates the list with getDeleteAccounts().forEach()
        ByteArrayWrapper wrap = new ByteArrayWrapper(key);
        deleteRecursiveLog.add(wrap);
        // cache.remove(wrap);
        comboCache.remove(wrap);
    }

    @Override
    public void commit() {
        // in case something was deleted and then put again, we first have to delete all the previous data
        deleteRecursiveLog.forEach(item -> trie.deleteRecursive(item.getData()));
        /*cache.forEach((accountKey, accountData) -> {
            if (accountData != null) {
                // cached account
                accountData.forEach((realKey, value) -> this.trie.put(realKey, value));
            }
        });
        */
        comboCache.forEach((accountKey, accountData) -> {
            if (accountData != null) {
                // cached account
                accountData.forEach((realKey, data) -> {
                    if (data == null){
                        this.trie.put(realKey.getData(), data);
                    } else{
                        ByteBuffer currData = ByteBuffer.wrap(data);
                        long currLastRentPaidTime = currData.getLong();
                        byte[] currValue = new byte[data.length - 8];
                        currData.get(currValue);
                        this.trie.putWithRent(realKey.getData(), currValue, currLastRentPaidTime);
                    }
                });
            }    

        });

        deleteRecursiveLog.clear();
        // cache.clear();
        comboCache.clear();
    }

    @Override
    public void save() {
        commit();
        trie.save();
    }

    @Override
    public void rollback() {
        // cache.clear();
        comboCache.clear();
        deleteRecursiveLog.clear();
    }

    @Override
    public Set<ByteArrayWrapper> collectKeys(int size) {
        Set<ByteArrayWrapper> parentSet = trie.collectKeys(size);

        // all cached items to be transferred to parent
        comboCache.forEach((accountKey, account) ->
              account.forEach((realKey, value) -> {
                  if (size == Integer.MAX_VALUE || realKey.getData().length == size) {
                      if (this.get(realKey.getData()) == null) {
                          parentSet.remove(realKey);
                      } else {
                          parentSet.add(realKey);
                      }
                  }
              })
        );
        return parentSet;
    }

    private void assertNoCache() {
        //if (!cache.isEmpty()) {
        //    throw new IllegalStateException();
        //}

        if (!comboCache.isEmpty()) {
            throw new IllegalStateException();
        }

        if (!deleteRecursiveLog.isEmpty()) {
            throw new IllegalStateException();
        }
    }

    @Override
    public Uint24 getValueLength(byte[] key) {
        return internalGet(key,  trie::getValueLength, cachedBytes -> new Uint24(extractValue(cachedBytes).length)).orElse(Uint24.ZERO);
    }

    @Override
<<<<<<< HEAD
    public Keccak256 getValueHash(byte[] key) {
        return internalGet(key,  trie::getValueHash, cachedBytes -> new Keccak256(Keccak256Helper.keccak256(extractValue(cachedBytes)))).orElse(Keccak256.ZERO_HASH);
=======
    public Optional<Keccak256> getValueHash(byte[] key) {
        return internalGet(key,
                keyB -> trie.getValueHash(keyB).orElse(null),
                cachedBytes -> new Keccak256(Keccak256Helper.keccak256(cachedBytes)));
>>>>>>> 187b302f
    }

    public long getLastRentPaidTime(byte[] key) {
        return internalGet(key,  trie::getLastRentPaidTime, cachedBytes -> ByteBuffer.wrap(cachedBytes).getLong()).orElse(0L);
    }
    
    private static class StorageKeysIterator implements Iterator<DataWord> {
        private final Iterator<DataWord> keysIterator;
        private final Map<ByteArrayWrapper, byte[]> accountItems;
        private final RskAddress address;
        private final int storageKeyOffset = (
                TrieKeyMapper.domainPrefix().length +
                TrieKeyMapper.SECURE_ACCOUNT_KEY_SIZE +
                TrieKeyMapper.storagePrefix().length +
                TrieKeyMapper.SECURE_KEY_SIZE)
                * Byte.SIZE;
        private final TrieKeyMapper trieKeyMapper;
        private DataWord currentStorageKey;
        private Iterator<Map.Entry<ByteArrayWrapper, byte[]>> accountIterator;

        StorageKeysIterator(
                Iterator<DataWord> keysIterator,
                Map<ByteArrayWrapper, byte[]> accountItems,
                RskAddress addr,
                TrieKeyMapper trieKeyMapper) {
            this.keysIterator = keysIterator;
            this.accountItems = new HashMap<>(accountItems);
            this.address = addr;
            this.trieKeyMapper = trieKeyMapper;
        }

        @Override
        public boolean hasNext() {
            if (currentStorageKey != null) {
                return true;
            }

            while (keysIterator.hasNext()) {
                DataWord item = keysIterator.next();
                ByteArrayWrapper fullKey = getCompleteKey(item);
                if (accountItems.containsKey(fullKey)) {
                    byte[] value = accountItems.remove(fullKey);
                    if (value == null){
                        continue;
                    }
                }
                currentStorageKey = item;
                return true;
            }

            if (accountIterator == null) {
                accountIterator = accountItems.entrySet().iterator();
            }

            while (accountIterator.hasNext()) {
                Map.Entry<ByteArrayWrapper, byte[]> entry = accountIterator.next();
                byte[] key = entry.getKey().getData();
                if (entry.getValue() != null && key.length * Byte.SIZE > storageKeyOffset) {
                    // cached account key
                    currentStorageKey = getPartialKey(key);
                    return true;
                }
            }

            return false;
        }

        private DataWord getPartialKey(byte[] key) {
            TrieKeySlice nodeKey = TrieKeySlice.fromKey(key);
            byte[] storageExpandedKeySuffix = nodeKey.slice(storageKeyOffset, nodeKey.length()).encode();
            return DataWord.valueOf(storageExpandedKeySuffix);
        }

        private ByteArrayWrapper getCompleteKey(DataWord subkey) {
            byte[] secureKeyPrefix = trieKeyMapper.getAccountStorageKey(address, subkey);
            return new ByteArrayWrapper(secureKeyPrefix);
        }

        @Override
        public DataWord next() {
            if (currentStorageKey == null && !hasNext()) {
                throw new NoSuchElementException();
            }

            DataWord next = currentStorageKey;
            currentStorageKey = null;
            return next;
        }
    }
}<|MERGE_RESOLUTION|>--- conflicted
+++ resolved
@@ -342,15 +342,10 @@
     }
 
     @Override
-<<<<<<< HEAD
-    public Keccak256 getValueHash(byte[] key) {
-        return internalGet(key,  trie::getValueHash, cachedBytes -> new Keccak256(Keccak256Helper.keccak256(extractValue(cachedBytes)))).orElse(Keccak256.ZERO_HASH);
-=======
     public Optional<Keccak256> getValueHash(byte[] key) {
         return internalGet(key,
                 keyB -> trie.getValueHash(keyB).orElse(null),
-                cachedBytes -> new Keccak256(Keccak256Helper.keccak256(cachedBytes)));
->>>>>>> 187b302f
+                cachedBytes -> new Keccak256(Keccak256Helper.keccak256(extractValue(cachedBytes)))).orElse(Keccak256.ZERO_HASH);
     }
 
     public long getLastRentPaidTime(byte[] key) {
