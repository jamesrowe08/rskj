/*
 * This file is part of RskJ
 * Copyright (C) 2017 RSK Labs Ltd.
 * (derived from ethereumJ library, Copyright (c) 2016 <ether.camp>)
 *
 * This program is free software: you can redistribute it and/or modify
 * it under the terms of the GNU Lesser General Public License as published by
 * the Free Software Foundation, either version 3 of the License, or
 * (at your option) any later version.
 *
 * This program is distributed in the hope that it will be useful,
 * but WITHOUT ANY WARRANTY; without even the implied warranty of
 * MERCHANTABILITY or FITNESS FOR A PARTICULAR PURPOSE. See the
 * GNU Lesser General Public License for more details.
 *
 * You should have received a copy of the GNU Lesser General Public License
 * along with this program. If not, see <http://www.gnu.org/licenses/>.
 */

package org.ethereum.core;

import org.ethereum.crypto.ECKey;
import org.spongycastle.util.encoders.Hex;
<<<<<<< HEAD
=======

import java.math.BigInteger;
import java.util.Arrays;
import java.util.Collections;
import java.util.HashSet;
import java.util.Set;
>>>>>>> 75b88b79

/**
 * Representation of an actual account or contract.
 */
public class Account {

    private final ECKey ecKey;
    private final byte[] address;

    public Account(ECKey ecKey) {
        this.ecKey = ecKey;
        this.address = this.ecKey.getAddress();
    }

    public ECKey getEcKey() {
        return ecKey;
    }

    public byte[] getAddress() {
        return address;
    }
<<<<<<< HEAD
=======

    public void setAddress(byte[] address) {
        this.address = address;
    }

    public Set<Transaction> getPendingTransactions() {
        return this.pendingTransactions;
    }

    public void addPendingTransaction(Transaction transaction) {
        synchronized (pendingTransactions) {
            pendingTransactions.add(transaction);
        }
    }

    public void clearAllPendingTransactions() {
        synchronized (pendingTransactions) {
            pendingTransactions.clear();
        }
    }

    public String toString() {
        return Hex.toHexString(getAddress());
    }
>>>>>>> 75b88b79
}<|MERGE_RESOLUTION|>--- conflicted
+++ resolved
@@ -21,15 +21,12 @@
 
 import org.ethereum.crypto.ECKey;
 import org.spongycastle.util.encoders.Hex;
-<<<<<<< HEAD
-=======
 
 import java.math.BigInteger;
 import java.util.Arrays;
 import java.util.Collections;
 import java.util.HashSet;
 import java.util.Set;
->>>>>>> 75b88b79
 
 /**
  * Representation of an actual account or contract.
@@ -51,31 +48,8 @@
     public byte[] getAddress() {
         return address;
     }
-<<<<<<< HEAD
-=======
-
-    public void setAddress(byte[] address) {
-        this.address = address;
-    }
-
-    public Set<Transaction> getPendingTransactions() {
-        return this.pendingTransactions;
-    }
-
-    public void addPendingTransaction(Transaction transaction) {
-        synchronized (pendingTransactions) {
-            pendingTransactions.add(transaction);
-        }
-    }
-
-    public void clearAllPendingTransactions() {
-        synchronized (pendingTransactions) {
-            pendingTransactions.clear();
-        }
-    }
 
     public String toString() {
         return Hex.toHexString(getAddress());
     }
->>>>>>> 75b88b79
 }