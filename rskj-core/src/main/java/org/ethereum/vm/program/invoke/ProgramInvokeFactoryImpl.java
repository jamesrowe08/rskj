--- conflicted
+++ resolved
@@ -193,18 +193,11 @@
                     balance.toString(),
                     gasPrice.longValue(),
                     agas,
-<<<<<<< HEAD
                     aRentGas,
-                    Hex.toHexString(callValue.getNoLeadZeroesData()),
-                    data == null ? "" : Hex.toHexString(data),
-                    Hex.toHexString(lastHash.getData()),
-                    Hex.toHexString(coinbase.getLast20Bytes()),
-=======
                     ByteUtil.toHexString(callValue.getNoLeadZeroesData()),
                     data == null ? "" : ByteUtil.toHexString(data),
                     ByteUtil.toHexString(lastHash.getData()),
                     ByteUtil.toHexString(coinbase.getLast20Bytes()),
->>>>>>> bd791871
                     timestamp.longValue(),
                     number.longValue(),
                     transactionIndex.intValue(),
