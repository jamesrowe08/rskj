/*
 * This file is part of RskJ
 * Copyright (C) 2019 RSK Labs Ltd.
 *
 * This program is free software: you can redistribute it and/or modify
 * it under the terms of the GNU Lesser General Public License as published by
 * the Free Software Foundation, either version 3 of the License, or
 * (at your option) any later version.
 *
 * This program is distributed in the hope that it will be useful,
 * but WITHOUT ANY WARRANTY; without even the implied warranty of
 * MERCHANTABILITY or FITNESS FOR A PARTICULAR PURPOSE. See the
 * GNU Lesser General Public License for more details.
 *
 * You should have received a copy of the GNU Lesser General Public License
 * along with this program. If not, see <http://www.gnu.org/licenses/>.
 */

package org.ethereum.db;

import co.rsk.core.Coin;
import co.rsk.core.RskAddress;
import co.rsk.core.types.ints.Uint24;
import co.rsk.crypto.Keccak256;
import co.rsk.db.MutableTrieCache;
import co.rsk.db.MutableTrieImpl;
import co.rsk.trie.MutableTrie;
import co.rsk.trie.Trie;
import co.rsk.trie.TrieKeySlice;
import co.rsk.trie.TrieStore;
import com.google.common.annotations.VisibleForTesting;

import org.ethereum.db.ByteArrayWrapper; //#mish use this instead of dataword for keys (as in mutabletriecache)
import org.ethereum.core.AccountState;
import org.ethereum.core.Repository;
import org.ethereum.crypto.HashUtil;
import org.ethereum.crypto.Keccak256Helper;
import org.ethereum.vm.DataWord;
import org.slf4j.Logger;
import org.slf4j.LoggerFactory;

import javax.annotation.Nonnull;
import java.math.BigInteger;
import java.util.*;

public class MutableRepository implements Repository {
    private static final Logger logger = LoggerFactory.getLogger("repository");
    private static final byte[] EMPTY_BYTE_ARRAY = new byte[0];
<<<<<<< HEAD
    private static final byte[] ONE_BYTE_ARRAY = new byte[] { 0x01 }; // #mish: for storage root. See state size reduction in Unitrie post
=======
    public static final Keccak256 KECCAK_256_OF_EMPTY_ARRAY = new Keccak256(Keccak256Helper.keccak256(EMPTY_BYTE_ARRAY));
    private static final byte[] ONE_BYTE_ARRAY = new byte[] { 0x01 };
>>>>>>> 187b302f

    private final TrieKeyMapper trieKeyMapper;
    private final MutableTrie mutableTrie; // #mish: this can be a mutableTrieImpl or a mutableTrieCache (for tracking)

    public MutableRepository(TrieStore trieStore, Trie trie) {
        this(new MutableTrieImpl(trieStore, trie));
    }

    public MutableRepository(MutableTrie mutableTrie) {
        this.trieKeyMapper = new TrieKeyMapper();
        this.mutableTrie = mutableTrie;
    }

    @Override
    public Trie getTrie() {
        return mutableTrie.getTrie();
    }

    // #mish this is the same for regular accounts and contracts (e.g. see addstoragebytes)
    @Override
    public synchronized AccountState createAccount(RskAddress addr) {
        AccountState accountState = new AccountState();
        updateAccountState(addr, accountState);
        return accountState;
    }

    // setup storage root node with value 0x01 i.e. ONE_BYTE_ARRAY
    @Override
    public synchronized void setupContract(RskAddress addr) {
        byte[] prefix = trieKeyMapper.getAccountStoragePrefixKey(addr);
         // #mish: 0x01 value for storage root. See state size reduction in Unitrie post
        mutableTrie.put(prefix, ONE_BYTE_ARRAY);
    }

    @Override
    public synchronized boolean isExist(RskAddress addr) {
        // Here we assume size != 0 means the account exists
        return mutableTrie.getValueLength(trieKeyMapper.getAccountKey(addr)).compareTo(Uint24.ZERO) > 0;
    }

    @Override
    public synchronized AccountState getAccountState(RskAddress addr) {
        AccountState result = null;
        byte[] accountData = getAccountData(addr);

        // If there is no account it returns null
        if (accountData != null && accountData.length != 0) {
            result = new AccountState(accountData);
        }
        return result;
    }

    @Override
    public synchronized void delete(RskAddress addr) {
        mutableTrie.deleteRecursive(trieKeyMapper.getAccountKey(addr));
    }

    @Override
    public synchronized void hibernate(RskAddress addr) {
        AccountState account = getAccountStateOrCreateNew(addr);

        account.hibernate();
        updateAccountState(addr, account);
    }

    @Override
    public void setNonce(RskAddress addr,BigInteger nonce) {
        AccountState account = getAccountStateOrCreateNew(addr);

        account.setNonce(nonce);
        updateAccountState(addr, account);
    }

    @Override
    public synchronized BigInteger increaseNonce(RskAddress addr) {
        AccountState account = getAccountStateOrCreateNew(addr);

        account.incrementNonce();
        updateAccountState(addr, account);
        return account.getNonce();
    }

    @Override
    public synchronized BigInteger getNonce(RskAddress addr) {
        // Why would getNonce create an Account in the repository? The semantic of a get()
        // is clear: do not change anything!
        AccountState account = getAccountState(addr);
        if (account == null) {
            return BigInteger.ZERO;
        }

        return account.getNonce();
    }

    // #mish: without node storage rent. Use saveCodeLRPT() to save code with rent paid timestamp
    @Override
    public synchronized void saveCode(RskAddress addr, byte[] code) {
        byte[] key = trieKeyMapper.getCodeKey(addr);
        mutableTrie.put(key, code);

        if (code != null && code.length != 0 && !isExist(addr)) {
            createAccount(addr);
        }
    }

    @Override
    public synchronized int getCodeLength(RskAddress addr) {
        AccountState account = getAccountState(addr);
        if (account == null || account.isHibernated()) {
            return 0;
        }

        byte[] key = trieKeyMapper.getCodeKey(addr);
        return mutableTrie.getValueLength(key).intValue();
    }

    @Override
    public synchronized Keccak256 getCodeHashNonStandard(RskAddress addr) {

        if (!isExist(addr)) {
            return Keccak256.ZERO_HASH;
        }

        if (!isContract(addr)) {
            return KECCAK_256_OF_EMPTY_ARRAY;
        }

        byte[] key = trieKeyMapper.getCodeKey(addr);
        Optional<Keccak256> valueHash = mutableTrie.getValueHash(key);

        //Returning ZERO_HASH is the non standard implementation we had pre RSKIP169 implementation
        //and thus me must honor it.
        return valueHash.orElse(Keccak256.ZERO_HASH);
    }

    @Override
    public synchronized Keccak256 getCodeHashStandard(RskAddress addr) {

        if (!isExist(addr)) {
            return Keccak256.ZERO_HASH;
        }

        if (!isContract(addr)) {
            return KECCAK_256_OF_EMPTY_ARRAY;
        }

        byte[] key = trieKeyMapper.getCodeKey(addr);

        return mutableTrie.getValueHash(key).orElse(KECCAK_256_OF_EMPTY_ARRAY);
    }

    @Override
    public synchronized byte[] getCode(RskAddress addr) {
        if (!isExist(addr)) {
            return EMPTY_BYTE_ARRAY;
        }

        AccountState account = getAccountState(addr);
        if (account.isHibernated()) {
            return EMPTY_BYTE_ARRAY;
        }

        byte[] key = trieKeyMapper.getCodeKey(addr);
        return mutableTrie.get(key);
    }

    // Only contract has storage, and storage root node is marked with value 0x01), so check  storage root node value ? null  
    @Override
    public boolean isContract(RskAddress addr) {
        byte[] prefix = trieKeyMapper.getAccountStoragePrefixKey(addr);
        return mutableTrie.get(prefix) != null;
    }

    @Override
    public synchronized void addStorageRow(RskAddress addr, DataWord key, DataWord value) {
        // DataWords are stored stripping leading zeros. That's what Dataword.getByteArrayForStorage() does
        addStorageBytes(addr, key, value.getByteArrayForStorage());
    }

    @Override
    public synchronized void addStorageBytes(RskAddress addr, DataWord key, byte[] value) {
        // This should not happen in production because contracts are created before storage cells are added to them.
        // But it happens in Repository tests, that create only storage row cells.
        if (!isExist(addr)) {
            createAccount(addr);
            setupContract(addr);
        }

        byte[] triekey = trieKeyMapper.getAccountStorageKey(addr, key);

        // Special case: if the value is an empty vector, we pass "null" which commands the trie to remove the item.
        // Note that if the call comes from addStorageRow(), this method will already have replaced 0 by null, so the
        // conversion here only applies if this is called directly. If suppose this only occurs in tests, but it can
        // also occur in precompiled contracts that store data directly using this method.
        if (value == null || value.length == 0) {
            mutableTrie.put(triekey, null);
        } else {
            mutableTrie.put(triekey, value);
        }
    }

    @Override
    public synchronized DataWord getStorageValue(RskAddress addr, DataWord key) {
        byte[] triekey = trieKeyMapper.getAccountStorageKey(addr, key);
        byte[] value = mutableTrie.get(triekey);
        if (value == null) {
            return null;
        }

        return DataWord.valueOf(value);
    }

    @Override
    public synchronized byte[] getStorageBytes(RskAddress addr, DataWord key) {
        byte[] triekey = trieKeyMapper.getAccountStorageKey(addr, key);
        return mutableTrie.get(triekey);
    }

    @Override
    public Iterator<DataWord> getStorageKeys(RskAddress addr) {
        // -1 b/c the first bit is implicit in the storage node
        return mutableTrie.getStorageKeys(addr);
    }

    @Override
    public int getStorageKeysCount(RskAddress addr) {
        // FIXME(diegoll): I think it's kind of insane to iterate the whole tree looking for storage keys for this address
        //  I think we can keep a counter for the keys, using the find function for detecting duplicates and so on
        int storageKeysCount = 0;
        Iterator<DataWord> keysIterator = getStorageKeys(addr);
        for(;keysIterator.hasNext(); keysIterator.next()) {
            storageKeysCount ++;
        }
        return storageKeysCount;
    }

    @Override
    public synchronized Coin getBalance(RskAddress addr) {
        AccountState account = getAccountState(addr);
        return (account == null) ? Coin.ZERO: account.getBalance();
    }

    @Override
    public synchronized Coin addBalance(RskAddress addr, Coin value) {
        AccountState account = getAccountStateOrCreateNew(addr);

        Coin result = account.addToBalance(value);
        updateAccountState(addr, account);

        return result;
    }
    // #mish: despite the name this returns as hashset of account addresses in the trie/repository.. not accoount keys
    // account addresses isolated via keys of length = 1+10_20, via pre-order traversal
    @Override
    public synchronized Set<RskAddress> getAccountsKeys() {
        Set<RskAddress> result = new HashSet<>();
        //TODO(diegoll): this is needed when trie is a MutableTrieCache, check if makes sense to commit here
        mutableTrie.commit();
        //for MTCache it's not "really" implemented, just ParentTrie.getTrie() method, hence 'commit' above?
        Trie trie = mutableTrie.getTrie();
        Iterator<Trie.IterationElement> preOrderIterator = trie.getPreOrderIterator();
        while (preOrderIterator.hasNext()) {
            TrieKeySlice nodeKey = preOrderIterator.next().getNodeKey();
            int nodeKeyLength = nodeKey.length();
            if (nodeKeyLength == (1 + TrieKeyMapper.SECURE_KEY_SIZE + RskAddress.LENGTH_IN_BYTES) * Byte.SIZE) {
                byte[] address = nodeKey.slice(nodeKeyLength - RskAddress.LENGTH_IN_BYTES * Byte.SIZE, nodeKeyLength).encode();
                result.add(new RskAddress(address));
            }
        }
        return result;
    }

    // To start tracking, a new repository is created, with a MutableTrieCache in the middle
    // #mish: recall MTCache uses a nested HashMap [accountKey ->[nodeKey -> value]] .. with value + rent timestamp too
    @Override
    public synchronized Repository startTracking() {
        return new MutableRepository(new MutableTrieCache(mutableTrie));
    }

    @Override
    public void save() {
        mutableTrie.save();
    }

    @Override
    public synchronized void commit() {
        mutableTrie.commit();
    }

    @Override
    public synchronized void rollback() {
        mutableTrie.rollback();
    }

    @Override
    public synchronized byte[] getRoot() {
        mutableTrie.save();

        Keccak256 rootHash = mutableTrie.getHash();
        logger.trace("getting repository root hash {}", rootHash);
        return rootHash.getBytes();
    }

    // #mish: cannot update account node storage rent with this method.
    @Override
    public synchronized void updateAccountState(RskAddress addr, final AccountState accountState) {
        byte[] accountKey = trieKeyMapper.getAccountKey(addr);
        mutableTrie.put(accountKey, accountState.getEncoded());
    }

    @VisibleForTesting
    public byte[] getStorageStateRoot(RskAddress addr) {
        byte[] prefix = trieKeyMapper.getAccountStoragePrefixKey(addr);

        // The value should be ONE_BYTE_ARRAY, but we don't need to check nothing else could be there.
        Trie storageRootNode = mutableTrie.getTrie().find(prefix);
        if (storageRootNode == null) {
            return HashUtil.EMPTY_TRIE_HASH;
        }

        // Now it's a bit tricky what to return: if I return the storageRootNode hash then it's counting the "0x01"
        // value, so the try one gets will never match the trie one gets if creating the trie without any other data.
        // Unless the PDV trie is used. The best we can do is to return storageRootNode hash
        return storageRootNode.getHash().getBytes();
    }

    @Nonnull
    private synchronized AccountState getAccountStateOrCreateNew(RskAddress addr) {
        AccountState account = getAccountState(addr);
        return (account == null) ? createAccount(addr) : account;
    }

    private byte[] getAccountData(RskAddress addr) {
        return mutableTrie.get(trieKeyMapper.getAccountKey(addr));
    }
    
    /* #mish: Additional helper methods for storage rent implementation
     * what matters for rent is a node's valueLength and lastRentPaidTime
     * This includes
     *  - main Account Node which contains account State info
     *  - Code for contract
     *  - storage nodes (including storage root).
     * For each type of value-containing trie node, we define helper methods
     * to get a node's key, value Length, last rent paid timestamp
     * and a setter method to update node data via trie putWithRent() 
     */

    @Override
    public synchronized void updateNodeWithRent(ByteArrayWrapper key, long newlastRentPaidTime){
        byte[] value = mutableTrie.get(key.getData()); // get current value
        if (value != null){
            mutableTrie.putWithRent(key.getData(), value, newlastRentPaidTime);
        }
    }

    @Override
    public synchronized ByteArrayWrapper getAccountNodeKey(RskAddress addr) {
        return new ByteArrayWrapper(trieKeyMapper.getAccountKey(addr));
    }

    // for account state node.. both regular accounts as well as contracts
    @Override
    public synchronized Uint24 getAccountNodeValueLength(RskAddress addr) {
        return mutableTrie.getValueLength(trieKeyMapper.getAccountKey(addr));
    }
    
    @Override
    public synchronized long getAccountNodeLRPTime(RskAddress addr) {
        return mutableTrie.getLastRentPaidTime(trieKeyMapper.getAccountKey(addr));
    }

    // update with lastRentPaidTime. This is an extension of updateAccountState(addr, State)
    @Override
    public synchronized void updateAccountNodeWithRent(RskAddress addr, final AccountState accountState, final long newlastRentPaidTime) {
        byte[] accountKey = trieKeyMapper.getAccountKey(addr);
        mutableTrie.putWithRent(accountKey, accountState.getEncoded(), newlastRentPaidTime);
    }
    
    // For nodes containing contract code
    
    @Override
    public synchronized ByteArrayWrapper getCodeNodeKey(RskAddress addr) {        
        AccountState account = getAccountState(addr);
        if (account == null || account.isHibernated()) {
            return null;
        }
        return new ByteArrayWrapper(trieKeyMapper.getCodeKey(addr));
    }

    @Override
    public synchronized long getCodeNodeLRPTime(RskAddress addr) {
        AccountState account = getAccountState(addr);
        if (account == null || account.isHibernated()) {
            return 0L;
        }

        byte[] key = trieKeyMapper.getCodeKey(addr);
        return mutableTrie.getLastRentPaidTime(key);
    }

    // update node with rent info (and code) 
    @Override
    public synchronized void saveCodeWithRent(RskAddress addr, final byte[] code, final long newlastRentPaidTime) {
        byte[] codeKey = trieKeyMapper.getCodeKey(addr);
        mutableTrie.putWithRent(codeKey, code, newlastRentPaidTime);

        if (code != null && code.length != 0 && !isExist(addr)) {
            createAccount(addr);
        }

    }
    
    // For nodes containing contract storage

    // start with key for stortage root (value is always '0x01' i.e ONE_BYTE_ARRAY, but rent timestamp varies) 
    @Override
    public synchronized ByteArrayWrapper getStorageRootKey(RskAddress addr) {        
        return new ByteArrayWrapper(trieKeyMapper.getAccountStoragePrefixKey(addr));
    }

    //storage root node value is always 0x01
    @Override
    public synchronized Uint24 getStorageRootValueLength(RskAddress addr) {        
        return new Uint24(1);
    }
    
    @Override
    public synchronized long getStorageRootLRPTime(RskAddress addr) {        
        return mutableTrie.getLastRentPaidTime(trieKeyMapper.getAccountStoragePrefixKey(addr));
    }

    @Override
    public synchronized void updateStorageRootWithRent(RskAddress addr, final byte[] value, final long newlastRentPaidTime) {        
        mutableTrie.putWithRent(trieKeyMapper.getAccountStoragePrefixKey(addr), ONE_BYTE_ARRAY, newlastRentPaidTime);
    }

    // methods for individual storage nodes: addr is not enough, also need the key
    @Override
    public synchronized ByteArrayWrapper getStorageNodeKey(RskAddress addr, DataWord key) {
        return new ByteArrayWrapper(trieKeyMapper.getAccountStorageKey(addr, key));
    }
    
    @Override
    public synchronized Uint24 getStorageValueLength(RskAddress addr, DataWord key) {
        byte[] triekey = trieKeyMapper.getAccountStorageKey(addr, key);
        return mutableTrie.getValueLength(triekey);
    }
    
    @Override
    public synchronized long getStorageLRPTime(RskAddress addr, DataWord key) {
        byte[] triekey = trieKeyMapper.getAccountStorageKey(addr, key);
        return mutableTrie.getLastRentPaidTime(triekey);
    }

    @Override
    public synchronized void updateStorageWithRent(RskAddress addr,  DataWord key, final byte[] value, final long newlastRentPaidTime) {        
        byte[] triekey = trieKeyMapper.getAccountStorageKey(addr, key);
        mutableTrie.putWithRent(triekey, value, newlastRentPaidTime);
    }

}<|MERGE_RESOLUTION|>--- conflicted
+++ resolved
@@ -46,12 +46,8 @@
 public class MutableRepository implements Repository {
     private static final Logger logger = LoggerFactory.getLogger("repository");
     private static final byte[] EMPTY_BYTE_ARRAY = new byte[0];
-<<<<<<< HEAD
-    private static final byte[] ONE_BYTE_ARRAY = new byte[] { 0x01 }; // #mish: for storage root. See state size reduction in Unitrie post
-=======
     public static final Keccak256 KECCAK_256_OF_EMPTY_ARRAY = new Keccak256(Keccak256Helper.keccak256(EMPTY_BYTE_ARRAY));
     private static final byte[] ONE_BYTE_ARRAY = new byte[] { 0x01 };
->>>>>>> 187b302f
 
     private final TrieKeyMapper trieKeyMapper;
     private final MutableTrie mutableTrie; // #mish: this can be a mutableTrieImpl or a mutableTrieCache (for tracking)
